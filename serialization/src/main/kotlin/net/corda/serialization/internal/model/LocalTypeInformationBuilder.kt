package net.corda.serialization.internal.model

import net.corda.core.internal.isAbstractClass
import net.corda.core.internal.isConcreteClass
import net.corda.core.internal.kotlinObjectInstance
import net.corda.core.serialization.ConstructorForDeserialization
import net.corda.core.serialization.DeprecatedConstructorForDeserialization
import net.corda.serialization.internal.NotSerializableDetailedException
import net.corda.serialization.internal.amqp.*
import net.corda.serialization.internal.model.LocalTypeInformation.Abstract
import net.corda.serialization.internal.model.LocalTypeInformation.AnArray
import net.corda.serialization.internal.model.LocalTypeInformation.AnEnum
import net.corda.serialization.internal.model.LocalTypeInformation.AnInterface
import net.corda.serialization.internal.model.LocalTypeInformation.Atomic
import net.corda.serialization.internal.model.LocalTypeInformation.ACollection
import net.corda.serialization.internal.model.LocalTypeInformation.AMap
import net.corda.serialization.internal.model.LocalTypeInformation.Composable
import net.corda.serialization.internal.model.LocalTypeInformation.Cycle
import net.corda.serialization.internal.model.LocalTypeInformation.NonComposable
import net.corda.serialization.internal.model.LocalTypeInformation.Opaque
import net.corda.serialization.internal.model.LocalTypeInformation.Singleton
import net.corda.serialization.internal.model.LocalTypeInformation.Top
import net.corda.serialization.internal.model.LocalTypeInformation.Unknown
import java.io.NotSerializableException
import java.lang.reflect.Method
import java.lang.reflect.ParameterizedType
import java.lang.reflect.Type
import kotlin.collections.LinkedHashMap
import kotlin.reflect.KFunction
import kotlin.reflect.full.findAnnotation
import kotlin.reflect.full.memberProperties
import kotlin.reflect.full.primaryConstructor
import kotlin.reflect.jvm.internal.KotlinReflectionInternalError
import kotlin.reflect.jvm.isAccessible
import kotlin.reflect.jvm.javaConstructor
import kotlin.reflect.jvm.javaGetter
import kotlin.reflect.jvm.javaType

/**
 * Provides the logic for building instances of [LocalTypeInformation] by reflecting over local [Type]s.
 *
 * @param lookup The [LocalTypeLookup] to use to locate and register constructed [LocalTypeInformation].
 * @param resolutionContext The [Type] to use when attempting to resolve type variables.
 * @param visited The [Set] of [TypeIdentifier]s already visited while building information for a given [Type]. Note that
 * this is not a [MutableSet], as we want to be able to backtrack while traversing through the graph of related types, and
 * will find it useful to revert to earlier states of knowledge about which types have been visited on a given branch.
 */
internal data class LocalTypeInformationBuilder(val lookup: LocalTypeLookup,
                                                var resolutionContext: Type? = null,
                                                var visited: Set<TypeIdentifier> = emptySet(),
                                                val cycles: MutableList<Cycle> = mutableListOf(),
                                                var validateProperties: Boolean = true) {
    private val baseTypes = lookup.baseTypes

    /**
     * If we are examining the type of a read-only property, or a type flagged as [Opaque], then we do not need to warn
     * if the [LocalTypeInformation] for that type (or any of its related types) is [LocalTypeInformation.NonComposable].
     */
    private inline fun <T> suppressValidation(block: LocalTypeInformationBuilder.() -> T): T {
        val previous = validateProperties
        return try {
            validateProperties = false
            this.block()
        } finally {
            validateProperties = previous
        }
    }

    /**
     * Recursively build [LocalTypeInformation] for the given [Type] and [TypeIdentifier]
     */
    fun build(type: Type, typeIdentifier: TypeIdentifier): LocalTypeInformation =
            if (typeIdentifier in visited) Cycle(type, typeIdentifier).apply { cycles.add(this) }
            else lookup.findOrBuild(type, typeIdentifier) { isOpaque ->
                val previous = visited
                try {
                    visited = visited + typeIdentifier
                    buildIfNotFound(type, typeIdentifier, isOpaque)
                } finally {
                    visited = previous
                }
            }

    private fun resolveAndBuild(type: Type): LocalTypeInformation {
        val resolved = type.resolveAgainstContext()
        return build(resolved, TypeIdentifier.forGenericType(resolved, resolutionContext
                ?: type))
    }

    private fun Type.resolveAgainstContext(): Type =
            resolutionContext?.let(::resolveAgainst) ?: this

    private fun buildIfNotFound(type: Type, typeIdentifier: TypeIdentifier, isOpaque: Boolean): LocalTypeInformation {
        val rawType = type.asClass()
        return when (typeIdentifier) {
            is TypeIdentifier.TopType -> Top
            is TypeIdentifier.UnknownType -> Unknown
            is TypeIdentifier.Unparameterised,
            is TypeIdentifier.Erased -> buildForClass(rawType, typeIdentifier, isOpaque)
            is TypeIdentifier.ArrayOf -> {
                AnArray(
                    type,
                    typeIdentifier,
                    resolveAndBuild(type.componentType())
                )
            }
            is TypeIdentifier.Parameterised -> buildForParameterised(rawType, type as ParameterizedType, typeIdentifier, isOpaque)
        }
    }

    private fun buildForClass(type: Class<*>, typeIdentifier: TypeIdentifier, isOpaque: Boolean): LocalTypeInformation = withContext(type) {
        when {
            baseTypes.collectionClass.isAssignableFrom(type) &&
                    !baseTypes.enumSetClass.isAssignableFrom(type) -> ACollection(type, typeIdentifier, Unknown)
            baseTypes.mapClass.isAssignableFrom(type) -> AMap(type, typeIdentifier, Unknown, Unknown)
            type === baseTypes.stringClass -> Atomic(type, typeIdentifier)
            type.kotlin.javaPrimitiveType != null -> Atomic(type, typeIdentifier)
            baseTypes.isEnum.test(type) -> baseTypes.enumConstantNames.apply(type).let { enumConstantNames ->
                AnEnum(
                    type,
                    typeIdentifier,
                    enumConstantNames,
<<<<<<< HEAD
=======
                    /**
                     * Calculate "fallbacks" for any [Enum] incorrectly serialised
                     * as its [Enum.toString] value. We are only interested in the
                     * cases where these are different from [Enum.name].
                     * These fallbacks DO NOT contribute to this type's fingerprint.
                     */
                    baseTypes.enumConstants.apply(type).map(Any::toString).mapIndexed { ord, fallback ->
                        fallback to enumConstantNames[ord]
                    }.filterNot { it.first == it.second }.toMap(),
>>>>>>> 83f8e006
                    buildInterfaceInformation(type),
                    getEnumTransforms(type, enumConstantNames)
                )
            }
            type.kotlinObjectInstance != null -> Singleton(
                    type,
                    typeIdentifier,
                    buildSuperclassInformation(type),
                    buildInterfaceInformation(type))
            type.isInterface -> buildInterface(type, typeIdentifier, emptyList())
            type.isAbstractClass -> buildAbstract(type, typeIdentifier, emptyList())
            isOpaque -> Opaque(
                    type,
                    typeIdentifier,
                    suppressValidation { buildNonAtomic(type, type, typeIdentifier, emptyList()) })
            baseTypes.exceptionClass.isAssignableFrom(type.asClass()) -> suppressValidation {
                buildNonAtomic(type, type, typeIdentifier, emptyList())
            }
            else -> buildNonAtomic(type, type, typeIdentifier, emptyList())
        }
    }

    private fun getEnumTransforms(type: Class<*>, enumConstants: List<String>): EnumTransforms {
        try {
            val constants = enumConstants.asSequence().mapIndexed { index, constant -> constant to index }.toMap()
            return EnumTransforms.build(TransformsAnnotationProcessor.getEnumTransformsSchema(type), constants)
        } catch (e: InvalidEnumTransformsException) {
            throw NotSerializableDetailedException(type.name, e.message!!)
        }
    }

    private fun buildForParameterised(
            rawType: Class<*>,
            type: ParameterizedType,
            typeIdentifier: TypeIdentifier.Parameterised,
            isOpaque: Boolean): LocalTypeInformation = withContext(type) {
        when {
            baseTypes.collectionClass.isAssignableFrom(rawType) &&
                    !baseTypes.enumSetClass.isAssignableFrom(rawType) ->
                ACollection(type, typeIdentifier, buildTypeParameterInformation(type)[0])
            baseTypes.mapClass.isAssignableFrom(rawType) -> {
                val (keyType, valueType) = buildTypeParameterInformation(type)
                AMap(type, typeIdentifier, keyType, valueType)
            }
            rawType.isInterface -> buildInterface(type, typeIdentifier, buildTypeParameterInformation(type))
            rawType.isAbstractClass -> buildAbstract(type, typeIdentifier, buildTypeParameterInformation(type))
            isOpaque -> Opaque(rawType,
                    typeIdentifier,
                    suppressValidation { buildNonAtomic(rawType, type, typeIdentifier, buildTypeParameterInformation(type)) })
            else -> buildNonAtomic(rawType, type, typeIdentifier, buildTypeParameterInformation(type))
        }
    }

    private fun buildAbstract(type: Type, typeIdentifier: TypeIdentifier,
                              typeParameters: List<LocalTypeInformation>): Abstract =
            Abstract(
                type,
                typeIdentifier,
                buildReadOnlyProperties(type.asClass()),
                buildSuperclassInformation(type),
                buildInterfaceInformation(type),
                typeParameters
            )

    private fun buildInterface(type: Type, typeIdentifier: TypeIdentifier,
                               typeParameters: List<LocalTypeInformation>): AnInterface =
            AnInterface(
                type,
                typeIdentifier,
                buildReadOnlyProperties(type.asClass()),
                buildInterfaceInformation(type),
                typeParameters
            )

    private inline fun <T> withContext(newContext: Type, block: LocalTypeInformationBuilder.() -> T): T {
        val previous = resolutionContext
        return try {
            resolutionContext = newContext
            this.block()
        } finally {
            resolutionContext = previous
        }
    }

    /**
     * Build a non-atomic type, which is either [Composable] or [NonComposable].
     *
     * Composability is a transitive property: a type is [Composable] iff it has a unique deserialization constructor _and_
     * all of its property types are also [Composable]. If not, the type is [NonComposable], meaning we cannot deserialize
     * it without a custom serializer (in which case it should normally have been flagged as [Opaque]).
     *
     * Rather than throwing an exception if a type is [NonComposable], we capture its type information so that it can
     * still be used to _serialize_ values, or as the basis for deciding on an evolution strategy.
     */
    private fun buildNonAtomic(rawType: Class<*>, type: Type, typeIdentifier: TypeIdentifier, typeParameterInformation: List<LocalTypeInformation>): LocalTypeInformation {
        val superclassInformation = buildSuperclassInformation(type)
        val interfaceInformation = buildInterfaceInformation(type)
        val observedConstructor = constructorForDeserialization(type) ?: return NonComposable(
            observedType = type,
            typeIdentifier = typeIdentifier,
            constructor = null,
            properties = if (rawType === Class::class.java) {
                // Do NOT drill down into the internals of java.lang.Class.
                emptyMap()
            } else {
                buildReadOnlyProperties(rawType)
            },
            superclass = superclassInformation,
            interfaces = interfaceInformation,
            typeParameters = typeParameterInformation,
            nonComposableSubtypes = emptySet(),
            reason = "No unique deserialization constructor can be identified",
            remedy = "Either annotate a constructor for this type with @ConstructorForDeserialization, or provide a custom serializer for it"
        )

        val constructorInformation = buildConstructorInformation(type, observedConstructor)
        val properties = buildObjectProperties(rawType, constructorInformation)

        if (!propertiesSatisfyConstructor(constructorInformation, properties)) {
            val missingConstructorProperties = missingMandatoryConstructorProperties(constructorInformation, properties)
            val missingParameters = missingConstructorProperties.map(LocalConstructorParameterInformation::name)
            return NonComposable(
                observedType = type,
                typeIdentifier = typeIdentifier,
                constructor = constructorInformation,
                properties = properties,
                superclass = superclassInformation,
                interfaces = interfaceInformation,
                typeParameters = typeParameterInformation,
                nonComposableSubtypes = missingConstructorProperties
                    .filterIsInstanceTo(LinkedHashSet(), NonComposable::class.java),
                reason = "Mandatory constructor parameters $missingParameters are missing from the readable properties ${properties.keys}",
                remedy = "Either provide getters or readable fields for $missingParameters, or provide a custom serializer for this type"
            )
        }

        val nonComposableProperties = properties.filterValues { it.type is NonComposable }

        if (nonComposableProperties.isNotEmpty()) {
            return NonComposable(
                observedType = type,
                typeIdentifier = typeIdentifier,
                constructor = constructorInformation,
                properties = properties,
                superclass = superclassInformation,
                interfaces = interfaceInformation,
                typeParameters = typeParameterInformation,
                nonComposableSubtypes = nonComposableProperties.values.mapTo(LinkedHashSet()) {
                    it.type as NonComposable
                },
                reason = nonComposablePropertiesErrorReason(nonComposableProperties),
                remedy = "Either ensure that the properties ${nonComposableProperties.keys} are serializable, or provide a custom serializer for this type"
            )
        }

        val evolutionConstructors = evolutionConstructors(type).map { ctor ->
            val evolutionConstructorInformation = buildConstructorInformation(type, ctor)
            val evolutionProperties = buildObjectProperties(rawType, evolutionConstructorInformation)
            EvolutionConstructorInformation(evolutionConstructorInformation, evolutionProperties)
        }

        return Composable(type, typeIdentifier, constructorInformation, evolutionConstructors, properties,
                superclassInformation, interfaceInformation, typeParameterInformation)
    }

    // Can we supply all of the mandatory constructor parameters using values addressed by readable properties?
    private fun propertiesSatisfyConstructor(constructorInformation: LocalConstructorInformation, properties: Map<PropertyName, LocalPropertyInformation>): Boolean {
        if (!constructorInformation.hasParameters) return true

        val indicesAddressedByProperties = properties.values.asSequence().mapNotNullTo(LinkedHashSet()) {
            when (it) {
                is LocalPropertyInformation.ConstructorPairedProperty -> it.constructorSlot.parameterIndex
                is LocalPropertyInformation.PrivateConstructorPairedProperty -> it.constructorSlot.parameterIndex
                else -> null
            }
        }

        return (constructorInformation.parameters.indices).none { index ->
            constructorInformation.parameters[index].isMandatory && index !in indicesAddressedByProperties
        }
    }

    private fun missingMandatoryConstructorProperties(
        constructorInformation: LocalConstructorInformation,
        properties: Map<PropertyName, LocalPropertyInformation>
    ): List<LocalConstructorParameterInformation> {
        if (!constructorInformation.hasParameters) return emptyList()

        val indicesAddressedByProperties = properties.values.asSequence().mapNotNullTo(LinkedHashSet()) {
            when (it) {
                is LocalPropertyInformation.ConstructorPairedProperty -> it.constructorSlot.parameterIndex
                is LocalPropertyInformation.PrivateConstructorPairedProperty -> it.constructorSlot.parameterIndex
                else -> null
            }
        }

        return (constructorInformation.parameters.indices).mapNotNull { index ->
            val parameter = constructorInformation.parameters[index]
            when {
                constructorInformation.parameters[index].isMandatory && index !in indicesAddressedByProperties -> parameter
                else -> null
            }
        }
    }

    private fun nonComposablePropertiesErrorReason(nonComposableProperties: Map<PropertyName, LocalPropertyInformation>): String {
        val reasons = nonComposableProperties.entries.joinToString("\n") { (key, value) ->
            "$key [${value.type.observedType}]: ${(value.type as NonComposable).reason}"
                .replace("\n", "\n    ")
        }
        return "Has properties ${nonComposableProperties.keys} of types that are not serializable:\n" + reasons
    }

    private fun buildSuperclassInformation(type: Type): LocalTypeInformation =
            resolveAndBuild(type.asClass().genericSuperclass)

    private fun buildInterfaceInformation(type: Type) =
            type.allInterfaces.asSequence().mapNotNull {
                if (it == type) return@mapNotNull null
                resolveAndBuild(it)
            }.toList()

    private val Type.allInterfaces: Set<Type> get() = exploreType(this)

    private fun exploreType(type: Type, interfaces: MutableSet<Type> = LinkedHashSet()): MutableSet<Type> {
        val clazz = type.asClass()

        if (clazz.isInterface) {
            // Ignore classes we've already seen, and stop exploring once we reach an excluded type.
            if (clazz in interfaces || lookup.isExcluded(clazz)) return interfaces
            else interfaces += type
        }

        clazz.genericInterfaces.forEach { exploreType(it.resolveAgainstContext(), interfaces) }
        if (clazz.genericSuperclass != null) exploreType(clazz.genericSuperclass.resolveAgainstContext(), interfaces)

        return interfaces
    }

    private fun buildReadOnlyProperties(rawType: Class<*>): Map<PropertyName, LocalPropertyInformation> =
            rawType.propertyDescriptors(validateProperties).asSequence().mapNotNull { (name, descriptor) ->
                if (descriptor.field == null || descriptor.getter == null) null
                else {
                    val paramType = (descriptor.getter.genericReturnType).resolveAgainstContext()
                    // Because this parameter is read-only, we don't need to warn if its type is non-composable.
                    val paramTypeInformation = suppressValidation {
                        build(paramType, TypeIdentifier.forGenericType(paramType, resolutionContext ?: rawType))
                    }
                    val isMandatory = paramType.asClass().isPrimitive || !descriptor.getter.returnsNullable()
                    name to LocalPropertyInformation.ReadOnlyProperty(descriptor.getter, paramTypeInformation, isMandatory)
                }
            }.sortedBy { (name, _) -> name }.toMap(LinkedHashMap())

    private fun buildObjectProperties(rawType: Class<*>, constructorInformation: LocalConstructorInformation): Map<PropertyName, LocalPropertyInformation> =
            (calculatedProperties(rawType) + nonCalculatedProperties(rawType, constructorInformation))
                    .sortedBy { (name, _) -> name }
                    .toMap(LinkedHashMap())

    private fun nonCalculatedProperties(rawType: Class<*>, constructorInformation: LocalConstructorInformation): Sequence<Pair<String, LocalPropertyInformation>> =
            if (constructorInformation.hasParameters) getConstructorPairedProperties(constructorInformation, rawType)
            else getterSetterProperties(rawType)

    private fun getConstructorPairedProperties(constructorInformation: LocalConstructorInformation, rawType: Class<*>): Sequence<Pair<String, LocalPropertyInformation>> {
        val constructorParameterIndices = constructorInformation.parameters.asSequence().mapIndexed { index, parameter ->
            parameter.name to index
        }.toMap()

        return rawType.propertyDescriptors(validateProperties).asSequence().mapNotNull { (name, descriptor) ->
            val normalisedName = when {
                name in constructorParameterIndices -> name
                name.decapitalize() in constructorParameterIndices -> name.decapitalize()
                else -> return@mapNotNull null
            }

            val property = makeConstructorPairedProperty(
                    constructorParameterIndices.getValue(normalisedName),
                    descriptor,
                    constructorInformation)
            if (property == null) null else normalisedName to property
        }
    }

    private fun makeConstructorPairedProperty(constructorIndex: Int,
                                              descriptor: PropertyDescriptor,
                                              constructorInformation: LocalConstructorInformation): LocalPropertyInformation? {

        if (descriptor.getter == null) {
            if (descriptor.field == null) return null
            val paramType = descriptor.field.genericType
            val paramTypeInformation = resolveAndBuild(paramType)

            return LocalPropertyInformation.PrivateConstructorPairedProperty(
                    descriptor.field,
                    ConstructorSlot(constructorIndex, constructorInformation),
                    paramTypeInformation,
                    constructorInformation.parameters[constructorIndex].isMandatory)
        }

        val paramType = descriptor.getter.genericReturnType
        val paramTypeInformation = resolveAndBuild(paramType)

        return LocalPropertyInformation.ConstructorPairedProperty(
                descriptor.getter,
                ConstructorSlot(constructorIndex, constructorInformation),
                paramTypeInformation,
                descriptor.getter.returnType.isPrimitive ||
                        !descriptor.getter.returnsNullable())
    }

    private fun getterSetterProperties(rawType: Class<*>): Sequence<Pair<String, LocalPropertyInformation>> =
            rawType.propertyDescriptors(validateProperties).asSequence().mapNotNull { (name, descriptor) ->
                if (descriptor.getter == null || descriptor.setter == null || descriptor.field == null) null
                else {
                    val paramType = descriptor.getter.genericReturnType
                    val paramTypeInformation = resolveAndBuild(paramType)
                    val isMandatory = paramType.asClass().isPrimitive || !descriptor.getter.returnsNullable()

                    name to LocalPropertyInformation.GetterSetterProperty(
                            descriptor.getter,
                            descriptor.setter,
                            paramTypeInformation,
                            isMandatory)
                }
            }

    private fun calculatedProperties(rawType: Class<*>): Sequence<Pair<String, LocalPropertyInformation>> =
            rawType.calculatedPropertyDescriptors().asSequence().map { (name, v) ->
                val paramType = v.getter!!.genericReturnType
                val paramTypeInformation = resolveAndBuild(paramType)
                val isMandatory = paramType.asClass().isPrimitive || !v.getter.returnsNullable()

                name to LocalPropertyInformation.CalculatedProperty(v.getter, paramTypeInformation, isMandatory)
            }

    private fun buildTypeParameterInformation(type: ParameterizedType): List<LocalTypeInformation> =
            type.actualTypeArguments.map {
                resolveAndBuild(it)
            }

    private fun buildConstructorInformation(type: Type, observedConstructor: KFunction<Any>): LocalConstructorInformation {
        if (observedConstructor.javaConstructor?.parameters?.getOrNull(0)?.name == "this$0")
            throw NotSerializableException("Type '${type.typeName} has synthetic fields and is likely a nested inner class.")

        return LocalConstructorInformation(
                observedConstructor.javaConstructor!!.apply { isAccessible = true },
                observedConstructor.parameters.map {
                    val parameterType = it.type.javaType
                    LocalConstructorParameterInformation(
                            it.name ?: throw IllegalStateException("Unnamed parameter in constructor $observedConstructor"),
                            resolveAndBuild(parameterType),
                            parameterType.asClass().isPrimitive || !it.type.isMarkedNullable)
                })
    }
}

private fun Method.returnsNullable(): Boolean = try {
    val returnTypeString = this.declaringClass.kotlin.memberProperties.firstOrNull {
        it.javaGetter == this
    }?.returnType?.toString() ?: "?"

    returnTypeString.endsWith('?') || returnTypeString.endsWith('!')
} catch (e: KotlinReflectionInternalError) {
    // This might happen for some types, e.g. kotlin.Throwable? - the root cause of the issue
    // is: https://youtrack.jetbrains.com/issue/KT-13077
    // TODO: Revisit this when Kotlin issue is fixed.

    true
}

/**
 * Code for finding the unique constructor we will use for deserialization.
 *
 * If any constructor is uniquely annotated with [@ConstructorForDeserialization], then that constructor is chosen.
 * An error is reported if more than one constructor is annotated.
 *
 * Otherwise, if there is a Kotlin primary constructor, it selects that, and if not it selects either the unique
 * constructor or, if there are two and one is the default no-argument constructor, the non-default constructor.
 */
private fun constructorForDeserialization(type: Type): KFunction<Any>? {
    val clazz = type.asClass()
    if (!clazz.isConcreteClass || clazz.isSynthetic) return null

    val kotlinCtors = clazz.kotlin.constructors

    val annotatedCtors = kotlinCtors.filter { it.findAnnotation<ConstructorForDeserialization>() != null }
    if (annotatedCtors.size > 1) return null
    if (annotatedCtors.size == 1) return annotatedCtors.first().apply { isAccessible = true }

    val defaultCtor = kotlinCtors.firstOrNull { it.parameters.isEmpty() }
    val nonDefaultCtors = kotlinCtors.filter { it != defaultCtor }

    val preferredCandidate = clazz.kotlin.primaryConstructor ?:
    when(nonDefaultCtors.size) {
        1 -> nonDefaultCtors.first()
        0 -> defaultCtor
        else -> null
    } ?: return null

    return try {
        preferredCandidate.apply { isAccessible = true }
    } catch (e: SecurityException) {
        null
    }
}

/**
 * Obtain evolution constructors in ascending version order.
 */
private fun evolutionConstructors(type: Type): List<KFunction<Any>> {
    val clazz = type.asClass()
    if (!clazz.isConcreteClass || clazz.isSynthetic) return emptyList()

    return clazz.kotlin.constructors.asSequence()
            .mapNotNull {
                val version = it.findAnnotation<DeprecatedConstructorForDeserialization>()?.version
                if (version == null) null else version to it
            }
            .sortedBy { (version, _) -> version }
            .map { (_, ctor) -> ctor.apply { isAccessible = true} }
            .toList()
}<|MERGE_RESOLUTION|>--- conflicted
+++ resolved
@@ -120,8 +120,6 @@
                     type,
                     typeIdentifier,
                     enumConstantNames,
-<<<<<<< HEAD
-=======
                     /**
                      * Calculate "fallbacks" for any [Enum] incorrectly serialised
                      * as its [Enum.toString] value. We are only interested in the
@@ -131,7 +129,6 @@
                     baseTypes.enumConstants.apply(type).map(Any::toString).mapIndexed { ord, fallback ->
                         fallback to enumConstantNames[ord]
                     }.filterNot { it.first == it.second }.toMap(),
->>>>>>> 83f8e006
                     buildInterfaceInformation(type),
                     getEnumTransforms(type, enumConstantNames)
                 )
