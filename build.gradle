--- conflicted
+++ resolved
@@ -305,34 +305,6 @@
     reports.html.destination = file("${reporting.baseDir}/${name}")
 }
 
-<<<<<<< HEAD
-task deployNodes(type: net.corda.plugins.Cordform, dependsOn: ['jar']) {
-    directory "./build/nodes"
-    node {
-        name "O=Controller,OU=corda,L=London,C=GB"
-        notary = [validating : true]
-        p2pPort 10002
-        cordapps = []
-    }
-    node {
-        name "O=Bank A,OU=corda,L=London,C=GB"
-        p2pPort 10012
-        rpcPort 10013
-        webPort 10014
-        cordapps = []
-    }
-    node {
-        name "O=Bank B,OU=corda,L=London,C=GB"
-        p2pAddress "localhost:10007"
-        rpcAddress "localhost:10008"
-        webAddress "localhost:10009"
-        cordapps = []
-    }
-}
-
-// User and key are commented out to prevent accidental pushes of R3 Corda to public repos. DO NOT UNCOMMENT.
-=======
->>>>>>> 5be0e4b3
 bintrayConfig {
     // user = System.getenv('CORDA_BINTRAY_USER')
     // key = System.getenv('CORDA_BINTRAY_KEY')
