--- conflicted
+++ resolved
@@ -4,7 +4,7 @@
     file("$projectDir/constants.properties").withInputStream { constants.load(it) }
 
     // Our version: bump this on release.
-    ext.corda_release_version = "0.16-SNAPSHOT"
+    ext.corda_release_version = "3.0-ENT-RC01"
     // Increment this on any release that changes public APIs anywhere in the Corda platform
     ext.corda_platform_version = constants.getProperty("platformVersion")
     ext.gradle_plugins_version = constants.getProperty("gradlePluginsVersion")
@@ -162,7 +162,6 @@
     tasks.withType(Test) {
         // Prevent the project from creating temporary files outside of the build directory.
         systemProperties['java.io.tmpdir'] = buildDir
-<<<<<<< HEAD
 
         // Ensures that "net.corda.testing.amqp.enable" is passed correctly from Gradle command line
         // down to JVM executing unit test. It looks like we are running unit tests in the forked mode
@@ -190,8 +189,6 @@
                 systemProperty(it, property)
             }
         }
-=======
->>>>>>> 00a5e3db
     }
 
     group 'com.r3.corda.enterprise'
