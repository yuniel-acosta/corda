--- conflicted
+++ resolved
@@ -24,11 +24,6 @@
         override val customSchemas: Set<MappedSchema>,
         override val allFlows: List<Class<out FlowLogic<*>>>,
         override val jarPath: URL,
-<<<<<<< HEAD
-        override val info: Cordapp.Info = CordappImpl.Info.UNKNOWN,
-        override val jarHash: SecureHash.SHA256,
-        override val name: String = jarPath.toPath().fileName.toString().removeSuffix(".jar") ) : Cordapp {
-=======
         val info: Info,
         override val jarHash: SecureHash.SHA256) : Cordapp {
     override val name: String = jarName(jarPath)
@@ -36,7 +31,6 @@
     companion object {
         fun jarName(url: URL): String = url.toPath().fileName.toString().removeSuffix(".jar")
     }
->>>>>>> d56a80d1
 
     /**
      * An exhaustive list of all classes relevant to the node within this CorDapp
