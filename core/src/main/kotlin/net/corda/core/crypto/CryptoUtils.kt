@file:JvmName("CryptoUtils")

package net.corda.core.crypto

import net.corda.core.crypto.composite.CompositeKey
import net.corda.core.utilities.OpaqueBytes
import java.math.BigInteger
import net.corda.core.utilities.SgxSupport
import java.security.*

/**
 * Utility to simplify the act of signing a byte array.
 * @param bytesToSign the data/message to be signed in [ByteArray] form (usually the Merkle root).
 * @return the [DigitalSignature] object on the input message.
 * @throws IllegalArgumentException if the signature scheme is not supported for this private key.
 * @throws InvalidKeyException if the private key is invalid.
 * @throws SignatureException if signing is not possible due to malformed data or private key.
 */
@Throws(IllegalArgumentException::class, InvalidKeyException::class, SignatureException::class)
fun PrivateKey.sign(bytesToSign: ByteArray): DigitalSignature {
    return DigitalSignature(Crypto.doSign(this, bytesToSign))
}

fun PrivateKey.sign(bytesToSign: ByteArray, publicKey: PublicKey): DigitalSignature.WithKey {
    return DigitalSignature.WithKey(publicKey, this.sign(bytesToSign).bytes)
}

/**
 * Helper function to sign with a key pair.
 * @param bytesToSign the data/message to be signed in [ByteArray] form (usually the Merkle root).
 * @return the digital signature (in [ByteArray]) on the input message.
 * @throws IllegalArgumentException if the signature scheme is not supported for this private key.
 * @throws InvalidKeyException if the private key is invalid.
 * @throws SignatureException if signing is not possible due to malformed data or private key.
 */
@Throws(IllegalArgumentException::class, InvalidKeyException::class, SignatureException::class)
fun KeyPair.sign(bytesToSign: ByteArray) = private.sign(bytesToSign, public)
fun KeyPair.sign(bytesToSign: OpaqueBytes) = private.sign(bytesToSign.bytes, public)

/**
 * Utility to simplify the act of verifying a signature.
 *
 * @throws InvalidKeyException if the key to verify the signature with is not valid (i.e. wrong key type for the
 * signature).
 * @throws SignatureException if the signature is invalid (i.e. damaged), or does not match the key (incorrect).
 * @throws IllegalArgumentException if the signature scheme is not supported or if any of the clear or signature data is empty.
 */
// TODO: SignatureException should be used only for a damaged signature, as per `java.security.Signature.verify()`,
@Throws(SignatureException::class, IllegalArgumentException::class, InvalidKeyException::class)
fun PublicKey.verify(content: ByteArray, signature: DigitalSignature) = Crypto.doVerify(this, signature.bytes, content)

/**
 * Utility to simplify the act of verifying a signature. In comparison to [verify] if the key and signature
 * do not match it returns false rather than throwing an exception. Normally you should use the function which throws,
 * as it avoids the risk of failing to test the result, but this is for uses such as [java.security.Signature.verify]
 * implementations.
 *
 * @throws InvalidKeyException if the key to verify the signature with is not valid (i.e. wrong key type for the
 * signature).
 * @throws SignatureException if the signature is invalid (i.e. damaged).
 * @throws IllegalArgumentException if the signature scheme is not supported or if any of the clear or signature data is empty.
 * @return whether the signature is correct for this key.
 */
@Throws(IllegalStateException::class, SignatureException::class, IllegalArgumentException::class)
fun PublicKey.isValid(content: ByteArray, signature: DigitalSignature) : Boolean {
    if (this is CompositeKey)
        throw IllegalStateException("Verification of CompositeKey signatures currently not supported.") // TODO CompositeSignature verification.
    return Crypto.isValid(this, signature.bytes, content)
}

/** Render a public key to its hash (in Base58) of its serialised form using the DL prefix. */
fun PublicKey.toStringShort(): String  = "DL" + this.toSHA256Bytes().toBase58()

val PublicKey.keys: Set<PublicKey> get() {
    return if (this is CompositeKey) this.leafKeys
    else setOf(this)
}

fun PublicKey.isFulfilledBy(otherKey: PublicKey): Boolean  = isFulfilledBy(setOf(otherKey))
fun PublicKey.isFulfilledBy(otherKeys: Iterable<PublicKey>): Boolean {
    return if (this is CompositeKey) this.isFulfilledBy(otherKeys)
    else this in otherKeys
}

/** Checks whether any of the given [keys] matches a leaf on the CompositeKey tree or a single PublicKey */
fun PublicKey.containsAny(otherKeys: Iterable<PublicKey>): Boolean {
    return if (this is CompositeKey) keys.intersect(otherKeys).isNotEmpty()
    else this in otherKeys
}

/** Returns the set of all [PublicKey]s of the signatures */
fun Iterable<DigitalSignature.WithKey>.byKeys() = map { it.by }.toSet()

// Allow Kotlin destructuring:    val (private, public) = keyPair
operator fun KeyPair.component1(): PrivateKey = this.private

operator fun KeyPair.component2(): PublicKey = this.public

/** A simple wrapper that will make it easier to swap out the EC algorithm we use in future */
fun generateKeyPair(): KeyPair = Crypto.generateKeyPair()

/**
 * Returns a key pair derived from the given private key entropy. This is useful for unit tests and other cases where
 * you want hard-coded private keys.
 * This currently works for the default signature scheme EdDSA ed25519 only.
 */
fun entropyToKeyPair(entropy: BigInteger): KeyPair = Crypto.deriveKeyPairFromEntropy(entropy)

/**
 * Helper function for signing.
 * @param metaData tha attached MetaData object.
 * @return a [TransactionSignature ] object.
 * @throws IllegalArgumentException if the signature scheme is not supported for this private key.
 * @throws InvalidKeyException if the private key is invalid.
 * @throws SignatureException if signing is not possible due to malformed data or private key.
 */
@Throws(InvalidKeyException::class, SignatureException::class, IllegalArgumentException::class)
fun PrivateKey.sign(metaData: MetaData): TransactionSignature = Crypto.doSign(this, metaData)

/**
 * Helper function to verify a signature.
 * @param signatureData the signature on a message.
 * @param clearData the clear data/message that was signed (usually the Merkle root).
 * @throws InvalidKeyException if the key is invalid.
 * @throws SignatureException if this signatureData object is not initialized properly,
 * the passed-in signatureData is improperly encoded or of the wrong type,
 * if this signatureData algorithm is unable to process the input data provided, etc.
 * @throws IllegalArgumentException if the signature scheme is not supported for this private key or if any of the clear or signature data is empty.
 */
@Throws(InvalidKeyException::class, SignatureException::class, IllegalArgumentException::class)
fun PublicKey.verify(signatureData: ByteArray, clearData: ByteArray): Boolean = Crypto.doVerify(this, signatureData, clearData)

/**
 * Helper function to verify a metadata attached signature. It is noted that the transactionSignature contains
 * signatureData and a [MetaData] object that contains the signer's public key and the transaction's Merkle root.
 * @param transactionSignature a [TransactionSignature] object that .
 * @throws InvalidKeyException if the key is invalid.
 * @throws SignatureException if this signatureData object is not initialized properly,
 * the passed-in signatureData is improperly encoded or of the wrong type,
 * if this signatureData algorithm is unable to process the input data provided, etc.
 * @throws IllegalArgumentException if the signature scheme is not supported for this private key or if any of the clear or signature data is empty.
 */
@Throws(InvalidKeyException::class, SignatureException::class, IllegalArgumentException::class)
fun PublicKey.verify(transactionSignature: TransactionSignature): Boolean {
    return Crypto.doVerify(this, transactionSignature)
}

/**
 * Helper function for the signers to verify their own signature.
 * @param signatureData the signature on a message.
 * @param clearData the clear data/message that was signed (usually the Merkle root).
 * @throws InvalidKeyException if the key is invalid.
 * @throws SignatureException if this signatureData object is not initialized properly,
 * the passed-in signatureData is improperly encoded or of the wrong type,
 * if this signatureData algorithm is unable to process the input data provided, etc.
 * @throws IllegalArgumentException if the signature scheme is not supported for this private key or if any of the clear or signature data is empty.
 */
@Throws(InvalidKeyException::class, SignatureException::class, IllegalArgumentException::class)
fun KeyPair.verify(signatureData: ByteArray, clearData: ByteArray): Boolean = Crypto.doVerify(this.public, signatureData, clearData)

/**
 * Generate a securely random [ByteArray] of requested number of bytes. Usually used for seeds, nonces and keys.
 * @param numOfBytes how many random bytes to output.
 * @return a random [ByteArray].
 * @throws NoSuchAlgorithmException thrown if "NativePRNGNonBlocking" is not supported on the JVM
 * or if no strong SecureRandom implementations are available or if Security.getProperty("securerandom.strongAlgorithms") is null or empty,
 * which should never happen and suggests an unusual JVM or non-standard Java library.
 */
@Throws(NoSuchAlgorithmException::class)
fun secureRandomBytes(numOfBytes: Int): ByteArray {
    return newSecureRandom().generateSeed(numOfBytes)
}

/**
 * This is a hack added because during deserialisation when no-param constructors are called sometimes default values
 * generate random numbers, which fail in SGX.
 * TODO remove this once deserialisation is figured out.
 */
private class DummySecureRandomSpi : SecureRandomSpi() {
    override fun engineSetSeed(bytes: ByteArray?) {
        Exception("DummySecureRandomSpi.engineSetSeed called").printStackTrace(System.out)
    }

    override fun engineNextBytes(bytes: ByteArray?) {
        Exception("DummySecureRandomSpi.engineNextBytes called").printStackTrace(System.out)
        bytes?.fill(0)
    }

    override fun engineGenerateSeed(numberOfBytes: Int): ByteArray {
        Exception("DummySecureRandomSpi.engineGenerateSeed called").printStackTrace(System.out)
        return ByteArray(numberOfBytes)
    }
}
object DummySecureRandom : SecureRandom(DummySecureRandomSpi(), null)

private val _newSecureRandom: () -> SecureRandom by lazy {
    when {
        SgxSupport.isInsideEnclave -> { { DummySecureRandom } }
        System.getProperty("os.name") == "Linux" -> { { SecureRandom.getInstance("NativePRNGNonBlocking") } }
        else -> { { SecureRandom.getInstanceStrong() } }
    }
}

/**
 * Get an instance of [SecureRandom] to avoid blocking, due to waiting for additional entropy, when possible.
 * In this version, the NativePRNGNonBlocking is exclusively used on Linux OS to utilize dev/urandom because in high traffic
 * /dev/random may wait for a certain amount of "noise" to be generated on the host machine before returning a result.
 *
 * On Solaris, Linux, and OS X, if the entropy gathering device in java.security is set to file:/dev/urandom
 * or file:/dev/random, then NativePRNG is preferred to SHA1PRNG. Otherwise, SHA1PRNG is preferred.
 * @see <a href="https://docs.oracle.com/javase/8/docs/technotes/guides/security/SunProviders.html#SecureRandomImp">SecureRandom Implementation</a>.
 *
 * If both dev/random and dev/urandom are available, then dev/random is only preferred over dev/urandom during VM boot
 * where it may be possible that OS didn't yet collect enough entropy to fill the randomness pool for the 1st time.
 * @see <a href="http://www.2uo.de/myths-about-urandom/">Myths about urandom</a> for a more descriptive explanation on /dev/random Vs /dev/urandom.
 * TODO: check default settings per OS and random/urandom availability.
 * @return a [SecureRandom] object.
 * @throws NoSuchAlgorithmException thrown if "NativePRNGNonBlocking" is not supported on the JVM
 * or if no strong SecureRandom implementations are available or if Security.getProperty("securerandom.strongAlgorithms") is null or empty,
 * which should never happen and suggests an unusual JVM or non-standard Java library.
 */
@Throws(NoSuchAlgorithmException::class)
<<<<<<< HEAD
fun newSecureRandom() = _newSecureRandom()
=======
fun newSecureRandom(): SecureRandom {
    return if (System.getProperty("os.name") == "Linux") {
        SecureRandom.getInstance("NativePRNGNonBlocking")
    } else {
        SecureRandom.getInstanceStrong()
    }
}

/**
 * Returns a random positive non-zero long generated using a secure RNG. This function sacrifies a bit of entropy in order
 * to avoid potential bugs where the value is used in a context where negative numbers or zero are not expected.
 */
fun random63BitValue(): Long {
    while (true) {
        val candidate = Math.abs(newSecureRandom().nextLong())
        // No need to check for -0L
        if (candidate != 0L && candidate != Long.MIN_VALUE) {
            return candidate
        }
    }
}
>>>>>>> 0ec6f31f
<|MERGE_RESOLUTION|>--- conflicted
+++ resolved
@@ -220,16 +220,7 @@
  * which should never happen and suggests an unusual JVM or non-standard Java library.
  */
 @Throws(NoSuchAlgorithmException::class)
-<<<<<<< HEAD
 fun newSecureRandom() = _newSecureRandom()
-=======
-fun newSecureRandom(): SecureRandom {
-    return if (System.getProperty("os.name") == "Linux") {
-        SecureRandom.getInstance("NativePRNGNonBlocking")
-    } else {
-        SecureRandom.getInstanceStrong()
-    }
-}
 
 /**
  * Returns a random positive non-zero long generated using a secure RNG. This function sacrifies a bit of entropy in order
@@ -243,5 +234,4 @@
             return candidate
         }
     }
-}
->>>>>>> 0ec6f31f
+}