--- conflicted
+++ resolved
@@ -47,8 +47,4 @@
 internal val providerMap = listOf(cordaBouncyCastleProvider, cordaSecurityProvider, bouncyCastlePQCProvider).map { it.name to it }.toMap()
 
 @DeleteForDJVM
-<<<<<<< HEAD
-internal fun platformSecureRandomFactory() = platformSecureRandom // To minimise diff of CryptoUtils against open-source.
-=======
-internal fun platformSecureRandomFactory(): SecureRandom = platformSecureRandom() // To minimise diff of CryptoUtils against open-source.
->>>>>>> 90a7dd2b
+internal fun platformSecureRandomFactory(): SecureRandom = platformSecureRandom // To minimise diff of CryptoUtils against open-source.