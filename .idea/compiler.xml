<?xml version="1.0" encoding="UTF-8"?>
<project version="4">
  <component name="CompilerConfiguration">
<<<<<<< HEAD
    <bytecodeTargetLevel>
=======
    <bytecodeTargetLevel target="1.8">
      <module name="api-scanner_main" target="1.8" />
      <module name="api-scanner_test" target="1.8" />
>>>>>>> 41e0be19
      <module name="attachment-demo_integrationTest" target="1.8" />
      <module name="attachment-demo_main" target="1.8" />
      <module name="attachment-demo_test" target="1.8" />
      <module name="bank-of-corda-demo_integrationTest" target="1.8" />
      <module name="bank-of-corda-demo_main" target="1.8" />
      <module name="bank-of-corda-demo_test" target="1.8" />
      <module name="buildSrc_main" target="1.8" />
      <module name="buildSrc_test" target="1.8" />
      <module name="client_main" target="1.8" />
      <module name="client_test" target="1.8" />
      <module name="confidential-identities_main" target="1.8" />
      <module name="confidential-identities_test" target="1.8" />
      <module name="corda-project_main" target="1.8" />
      <module name="corda-project_test" target="1.8" />
      <module name="cordapp_integrationTest" target="1.8" />
      <module name="cordapp_main" target="1.8" />
      <module name="cordapp_test" target="1.8" />
      <module name="cordform-common_main" target="1.8" />
      <module name="cordform-common_test" target="1.8" />
<<<<<<< HEAD
=======
      <module name="cordformation_main" target="1.8" />
      <module name="cordformation_runnodes" target="1.8" />
      <module name="cordformation_test" target="1.8" />
      <module name="core_integrationTest" target="1.8" />
>>>>>>> 41e0be19
      <module name="core_main" target="1.8" />
      <module name="core_smokeTest" target="1.8" />
      <module name="core_test" target="1.8" />
      <module name="demobench_main" target="1.8" />
      <module name="demobench_test" target="1.8" />
      <module name="docs_main" target="1.8" />
      <module name="docs_source_example-code_integrationTest" target="1.8" />
      <module name="docs_source_example-code_main" target="1.8" />
      <module name="docs_source_example-code_test" target="1.8" />
      <module name="docs_test" target="1.8" />
      <module name="experimental_main" target="1.8" />
      <module name="experimental_test" target="1.8" />
      <module name="explorer-capsule_main" target="1.6" />
      <module name="explorer-capsule_test" target="1.6" />
      <module name="explorer_main" target="1.8" />
      <module name="explorer_test" target="1.8" />
      <module name="finance_integrationTest" target="1.8" />
      <module name="finance_main" target="1.8" />
      <module name="finance_test" target="1.8" />
      <module name="graphs_main" target="1.8" />
      <module name="graphs_test" target="1.8" />
      <module name="intellij-plugin_main" target="1.8" />
      <module name="intellij-plugin_test" target="1.8" />
      <module name="irs-demo_integrationTest" target="1.8" />
      <module name="irs-demo_main" target="1.8" />
      <module name="irs-demo_test" target="1.8" />
      <module name="isolated_main" target="1.8" />
      <module name="isolated_test" target="1.8" />
      <module name="jackson_main" target="1.8" />
      <module name="jackson_test" target="1.8" />
      <module name="jfx_integrationTest" target="1.8" />
      <module name="jfx_main" target="1.8" />
      <module name="jfx_test" target="1.8" />
      <module name="kryo-hook_main" target="1.8" />
      <module name="kryo-hook_test" target="1.8" />
      <module name="loadtest_main" target="1.8" />
      <module name="loadtest_test" target="1.8" />
      <module name="mock_main" target="1.8" />
      <module name="mock_test" target="1.8" />
      <module name="network-management_integrationTest" target="1.8" />
      <module name="network-management_main" target="1.8" />
      <module name="network-management_test" target="1.8" />
      <module name="network-visualiser_main" target="1.8" />
      <module name="network-visualiser_test" target="1.8" />
      <module name="node-api_main" target="1.8" />
      <module name="node-api_test" target="1.8" />
      <module name="node-capsule_main" target="1.6" />
      <module name="node-capsule_test" target="1.6" />
      <module name="node-driver_integrationTest" target="1.8" />
      <module name="node-driver_main" target="1.8" />
      <module name="node-driver_test" target="1.8" />
      <module name="node_integrationTest" target="1.8" />
      <module name="node_main" target="1.8" />
      <module name="node_smokeTest" target="1.8" />
      <module name="node_test" target="1.8" />
      <module name="notary-demo_main" target="1.8" />
      <module name="notary-demo_test" target="1.8" />
      <module name="perftestcordapp_main" target="1.8" />
      <module name="perftestcordapp_test" target="1.8" />
      <module name="quasar-hook_main" target="1.8" />
      <module name="quasar-hook_test" target="1.8" />
      <module name="rpc_integrationTest" target="1.8" />
      <module name="rpc_main" target="1.8" />
      <module name="rpc_smokeTest" target="1.8" />
      <module name="rpc_test" target="1.8" />
      <module name="samples_main" target="1.8" />
      <module name="samples_test" target="1.8" />
      <module name="sandbox_main" target="1.8" />
      <module name="sandbox_test" target="1.8" />
      <module name="sgx-jvm_hsm-tool_main" target="1.8" />
      <module name="sgx-jvm_hsm-tool_test" target="1.8" />
      <module name="simm-valuation-demo_integrationTest" target="1.8" />
      <module name="simm-valuation-demo_main" target="1.8" />
      <module name="simm-valuation-demo_test" target="1.8" />
      <module name="smoke-test-utils_main" target="1.8" />
      <module name="smoke-test-utils_test" target="1.8" />
      <module name="test-common_main" target="1.8" />
      <module name="test-common_test" target="1.8" />
      <module name="test-utils_main" target="1.8" />
      <module name="test-utils_test" target="1.8" />
      <module name="tools_main" target="1.8" />
      <module name="tools_test" target="1.8" />
      <module name="trader-demo_integrationTest" target="1.8" />
      <module name="trader-demo_main" target="1.8" />
      <module name="trader-demo_test" target="1.8" />
      <module name="verifier_integrationTest" target="1.8" />
      <module name="verifier_main" target="1.8" />
      <module name="verifier_test" target="1.8" />
      <module name="verify-enclave_integrationTest" target="1.8" />
      <module name="verify-enclave_main" target="1.8" />
      <module name="verify-enclave_test" target="1.8" />
      <module name="web_main" target="1.8" />
      <module name="web_test" target="1.8" />
      <module name="webcapsule_main" target="1.6" />
      <module name="webcapsule_test" target="1.6" />
      <module name="webserver_integrationTest" target="1.8" />
      <module name="webserver_main" target="1.8" />
      <module name="webserver_test" target="1.8" />
    </bytecodeTargetLevel>
  </component>
</project><|MERGE_RESOLUTION|>--- conflicted
+++ resolved
@@ -1,13 +1,9 @@
 <?xml version="1.0" encoding="UTF-8"?>
 <project version="4">
   <component name="CompilerConfiguration">
-<<<<<<< HEAD
-    <bytecodeTargetLevel>
-=======
     <bytecodeTargetLevel target="1.8">
       <module name="api-scanner_main" target="1.8" />
       <module name="api-scanner_test" target="1.8" />
->>>>>>> 41e0be19
       <module name="attachment-demo_integrationTest" target="1.8" />
       <module name="attachment-demo_main" target="1.8" />
       <module name="attachment-demo_test" target="1.8" />
@@ -27,13 +23,10 @@
       <module name="cordapp_test" target="1.8" />
       <module name="cordform-common_main" target="1.8" />
       <module name="cordform-common_test" target="1.8" />
-<<<<<<< HEAD
-=======
       <module name="cordformation_main" target="1.8" />
       <module name="cordformation_runnodes" target="1.8" />
       <module name="cordformation_test" target="1.8" />
       <module name="core_integrationTest" target="1.8" />
->>>>>>> 41e0be19
       <module name="core_main" target="1.8" />
       <module name="core_smokeTest" target="1.8" />
       <module name="core_test" target="1.8" />
