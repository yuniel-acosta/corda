#include "machine.h"
#include "util.h"
#include "vector.h"
#include "process.h"
#include "compiler.h"
#include "x86.h"

using namespace vm;

extern "C" uint64_t
vmInvoke(void* thread, void* function, void* stack, unsigned stackSize,
         unsigned returnType);

extern "C" void
vmCall();

namespace {

const bool Verbose = false;
const bool DebugNatives = false;
const bool DebugTraces = false;

class MyThread: public Thread {
 public:
  class CallTrace {
   public:
    CallTrace(MyThread* t):
      t(t),
      ip(t->ip),
      base(t->base),
      stack(t->stack),
      next(t->trace)
    {
      t->trace = this;
      t->ip = 0;
      t->base = 0;
      t->stack = 0;
    }

    ~CallTrace() {
      t->stack = stack;
      t->base = base;
      t->ip = ip;
      t->trace = next;
    }

    MyThread* t;
    void* ip;
    void* base;
    void* stack;
    CallTrace* next;
  };

  MyThread(Machine* m, object javaThread, Thread* parent):
    Thread(m, javaThread, parent),
    ip(0),
    base(0),
    stack(0),
    trace(0),
    reference(0)
  { }

  void* ip;
  void* base;
  void* stack;
  CallTrace* trace;
  Reference* reference;
};

object
resolveTarget(MyThread* t, void* stack, object method)
{
  if (method and methodVirtual(t, method)) {
    unsigned parameterFootprint = methodParameterFootprint(t, method);

    object class_ = objectClass
      (t, reinterpret_cast<object*>(stack)[parameterFootprint]);

    if (classVmFlags(t, class_) & BootstrapFlag) {
      PROTECT(t, method);
      PROTECT(t, class_);

      resolveClass(t, className(t, class_));
      if (UNLIKELY(t->exception)) return 0;
    }

    if (classFlags(t, methodClass(t, method)) & ACC_INTERFACE) {
      return findInterfaceMethod(t, method, class_);
    } else {
      return findMethod(t, method, class_);
    }
  }

  return method;
}

object
findTraceNode(MyThread* t, void* address);

void
insertTraceNode(MyThread* t, object node);

class MyStackWalker: public Processor::StackWalker {
 public:
  class MyProtector: public Thread::Protector {
   public:
    MyProtector(MyStackWalker* walker):
      Protector(walker->t), walker(walker)
    { }

    virtual void visit(Heap::Visitor* v) {
      v->visit(&(walker->node));
      v->visit(&(walker->nativeMethod));
    }

    MyStackWalker* walker;
  };

  MyStackWalker(MyThread* t):
    t(t),
    base(t->base),
    stack(t->stack),
    trace(t->trace),
    node(t->ip ? findTraceNode(t, t->ip) :
         (stack ? findTraceNode(t, *static_cast<void**>(stack)) :
          0)),
    nativeMethod(resolveNativeMethod(t, stack, node)),
    protector(this)
  { }

  MyStackWalker(MyStackWalker* w):
    t(w->t),
    base(w->base),
    stack(w->stack),
    trace(w->trace),
    node(w->node),
    nativeMethod(w->nativeMethod),
    protector(this)
  { }

  static object resolveNativeMethod(MyThread* t, void* stack, object node) {
    if (node) {
      object target = resolveTarget(t, stack, traceNodeTarget(t, node));
      if (target and methodFlags(t, target) & ACC_NATIVE) {
        return target;
      }
    }
    return 0;
  }

  virtual void walk(Processor::StackVisitor* v) {
    if (stack == 0) {
      return;
    }

    if (not v->visit(this)) {
      return;
    }

    for (MyStackWalker it(this); it.next();) {
      MyStackWalker walker(it);
      if (not v->visit(&walker)) {
        break;
      }
    }
  }
    
  bool next() {
    if (nativeMethod) {
      nativeMethod = 0;
    } else {
      stack = static_cast<void**>(base) + 1;
      base = *static_cast<void**>(base);
      node = findTraceNode(t, *static_cast<void**>(stack));
      if (node == 0) {
        if (trace and trace->stack) {
          base = trace->base;
          stack = static_cast<void**>(trace->stack);
          trace = trace->next;
          node = findTraceNode(t, *static_cast<void**>(stack));
          nativeMethod = resolveNativeMethod(t, stack, node);
        } else {
          return false;
        }
      }
    }
    return true;
  }

  virtual object method() {
    if (nativeMethod) {
      return nativeMethod;
    } else {
      return traceNodeMethod(t, node);
    }
  }

  virtual int ip() {
    if (nativeMethod) {
      return 0;
    } else {
      intptr_t start = reinterpret_cast<intptr_t>
        (&singletonValue(t, methodCompiled(t, traceNodeMethod(t, node)), 0));
      return traceNodeAddress(t, node) - start;
    }
  }

  virtual unsigned count() {
    class Visitor: public Processor::StackVisitor {
     public:
      Visitor(): count(0) { }

      virtual bool visit(Processor::StackWalker*) {
        ++ count;
        return true;
      }

      unsigned count;
    } v;

    MyStackWalker walker(this);
    walker.walk(&v);
    
    return v.count;
  }

  MyThread* t;
  void* base;
  void* stack;
  MyThread::CallTrace* trace;
  object node;
  object nativeMethod;
  MyProtector protector;
};

uintptr_t*
makeCodeMask(Zone* zone, unsigned length)
{
  unsigned size = ceiling(length, BytesPerWord) * BytesPerWord;
  uintptr_t* mask = static_cast<uintptr_t*>(zone->allocate(size));
  memset(mask, 0, size);
  return mask;
}

int
localOffset(MyThread* t, int v, object method)
{
  int parameterFootprint = methodParameterFootprint(t, method) * BytesPerWord;

  v *= BytesPerWord;
  if (v < parameterFootprint) {
    return (parameterFootprint - v - BytesPerWord) + (BytesPerWord * 2);
  } else {
    return -(v + BytesPerWord - parameterFootprint);
  }
}

inline object*
localObject(MyThread* t, void* base, object method, unsigned index)
{
  return reinterpret_cast<object*>
    (static_cast<uint8_t*>(base) + localOffset(t, index, method));
}

class PoolElement {
 public:
  PoolElement(object value, Promise* address, PoolElement* next):
    value(value), address(address), next(next)
  { }

  object value;
  Promise* address;
  PoolElement* next;
};

class Context;

class TraceElement: public Compiler::TraceHandler {
 public:
  TraceElement(Context* context, object target,
               bool virtualCall, TraceElement* next):
    context(context),
    address(0),
    target(target),
    virtualCall(virtualCall),
    next(next)
  { }

  virtual void handleTrace(Promise* address) {
    if (this->address == 0) {
      this->address = address;
    }
  }

  Context* context;
  Promise* address;
  object target;
  bool virtualCall;
  TraceElement* next;
  uintptr_t map[0];
};

inline Stack*
push(Compiler* c, Stack* s, Operand* v)
{
  if (BytesPerWord == 8) {
    return c->push8(s, v);
  } else {
    return c->push4(s, v);
  }
}

inline Stack*
pop(Compiler* c, Stack* s, Operand* v)
{
  if (BytesPerWord == 8) {
    return c->pop8(s, v);
  } else {
    return c->pop4(s, v);
  }
}

inline void
mov(Compiler* c, Operand* src, Operand* dst)
{
  if (BytesPerWord == 8) {
    c->mov8(src, dst);
  } else {
    c->mov4(src, dst);
  }
}

inline Operand*
result(Compiler* c)
{
  if (BytesPerWord == 8) {
    return c->result8();
  } else {
    return c->result4();
  }
}

inline void
returnW(Compiler* c, Operand* v)
{
  if (BytesPerWord == 8) {
    c->return8(v);
  } else {
    c->return4(v);
  }
}

inline void
cmp(Compiler* c, Operand* src, Operand* dst)
{
  if (BytesPerWord == 8) {
    c->cmp8(src, dst);
  } else {
    c->cmp4(src, dst);
  }
}

inline void
and_(Compiler* c, Operand* src, Operand* dst)
{
  if (BytesPerWord == 8) {
    c->and8(src, dst);
  } else {
    c->and4(src, dst);
  }
}

class Context {
 public:
  class MyProtector: public Thread::Protector {
   public:
    MyProtector(Context* c): Protector(c->t), c(c) { }

    virtual void visit(Heap::Visitor* v) {
      v->visit(&(c->method));

      for (PoolElement* p = c->objectPool; p; p = p->next) {
        v->visit(&(p->value));
      }

      for (TraceElement* p = c->traceLog; p; p = p->next) {
        v->visit(&(p->target));
      }
    }

    Context* c;
  };

  Context(MyThread* t, object method, uint8_t* indirectCaller):
    t(t),
    zone(t->m->system, 8 * 1024),
    c(makeCompiler(t->m->system, &zone, indirectCaller)),
    method(method),
    objectPool(0),
    traceLog(0),
    codeMask(makeCodeMask(&zone, codeLength(t, methodCode(t, method)))),
    protector(this)
  { }

  Context(MyThread* t):
    t(t),
    zone(t->m->system, 256),
    c(makeCompiler(t->m->system, &zone, 0)),
    method(0),
    objectPool(0),
    traceLog(0),
    codeMask(0),
    protector(this)
  { }

  ~Context() {
    c->dispose();
  }

  MyThread* t;
  Zone zone;
  Compiler* c;
  object method;
  PoolElement* objectPool;
  TraceElement* traceLog;
  uintptr_t* codeMask;
  MyProtector protector;
};

class Frame {
 public:
  Frame(Context* context, uintptr_t* map):
    context(context),
    t(context->t),
    c(context->c),
    stack(0),
    map(map),
    ip(0),
    sp(localSize(t, context->method))
  {
    memset(map, 0, mapSizeInBytes(t, context->method));
  }

  Frame(Frame* f, uintptr_t* map):
    context(f->context),
    t(context->t),
    c(context->c),
    stack(f->stack),
    map(map),
    ip(f->ip),
    sp(f->sp)
  {
    memcpy(map, f->map, mapSizeInBytes(context->t, context->method));
  }

  Operand* append(object o) {
    Promise* p = c->poolAppend(0);
    context->objectPool = new
      (context->zone.allocate(sizeof(PoolElement)))
      PoolElement(o, p, context->objectPool);
    return c->absolute(p);
  }

  static unsigned parameterFootprint(Thread* t, object method) {
    return methodParameterFootprint(t, method);
  }

  static unsigned localSize(Thread* t, object method) {
    return codeMaxLocals(t, methodCode(t, method))
      - parameterFootprint(t, method);
  }

  static unsigned stackSize(Thread* t, object method) {
    return codeMaxStack(t, methodCode(t, method));
  }

  static unsigned mapSize(Thread* t, object method) {
    return stackSize(t, method) + localSize(t, method);
  }

  static unsigned mapSizeInWords(Thread* t, object method) {
    return ceiling(mapSize(t, method), BitsPerWord);
  }

  static unsigned mapSizeInBytes(Thread* t, object method) {
    return mapSizeInWords(t, method) * BytesPerWord;
  }

  static unsigned traceSizeInBytes(Thread* t, object method) {
    return sizeof(TraceElement) + mapSizeInBytes(t, method);
  }

  void pushedInt() {
    assert(t, sp + 1 <= mapSize(t, context->method));
    assert(t, getBit(map, sp) == 0);
    ++ sp;
  }

  void pushedObject() {
    assert(t, sp + 1 <= mapSize(t, context->method));
    markBit(map, sp++);
  }

  void popped(unsigned count) {
    assert(t, sp >= count);
    assert(t, sp - count >= localSize(t, context->method));
    while (count) {
      clearBit(map, -- sp);
      -- count;
    }
  }
  
  void poppedInt() {
    assert(t, sp >= 1);
    assert(t, sp - 1 >= localSize(t, context->method));
    assert(t, getBit(map, sp - 1) == 0);
    -- sp;
  }
  
  void poppedObject() {
    assert(t, sp >= 1);
    assert(t, sp - 1 >= localSize(t, context->method));
    assert(t, getBit(map, sp - 1) != 0);
    clearBit(map, -- sp);
  }

  void storedInt(unsigned index) {
    if (index >= parameterFootprint(t, context->method)) {
      assert(t, index - parameterFootprint(t, context->method)
             < localSize(t, context->method));
      clearBit(map, index - parameterFootprint(t, context->method));
    }
  }

  void storedObject(unsigned index) {
    if (index >= parameterFootprint(t, context->method)) {
      assert(t, index - parameterFootprint(t, context->method)
             < localSize(t, context->method));
      markBit(map, index - parameterFootprint(t, context->method));
    }
  }

  void dupped() {
    assert(t, sp + 1 <= mapSize(t, context->method));
    assert(t, sp - 1 >= localSize(t, context->method));
    if (getBit(map, sp - 1)) {
      markBit(map, sp);
    }
    ++ sp;
  }

  void duppedX1() {
    assert(t, sp + 1 <= mapSize(t, context->method));
    assert(t, sp - 2 >= localSize(t, context->method));

    unsigned b2 = getBit(map, sp - 2);
    unsigned b1 = getBit(map, sp - 1);

    if (b2) {
      markBit(map, sp - 1);
    } else {
      clearBit(map, sp - 1);
    }

    if (b1) {
      markBit(map, sp - 2);
      markBit(map, sp);
    } else {
      clearBit(map, sp - 2);
    }

    ++ sp;
  }

  void duppedX2() {
    assert(t, sp + 1 <= mapSize(t, context->method));
    assert(t, sp - 3 >= localSize(t, context->method));

    unsigned b3 = getBit(map, sp - 3);
    unsigned b2 = getBit(map, sp - 2);
    unsigned b1 = getBit(map, sp - 1);

    if (b3) {
      markBit(map, sp - 2);
    } else {
      clearBit(map, sp - 2);
    }

    if (b2) {
      markBit(map, sp - 1);
    } else {
      clearBit(map, sp - 1);
    }

    if (b1) {
      markBit(map, sp - 3);
      markBit(map, sp);
    } else {
      clearBit(map, sp - 3);
    }

    ++ sp;
  }

  void dupped2() {
    assert(t, sp + 2 <= mapSize(t, context->method));
    assert(t, sp - 2 >= localSize(t, context->method));

    unsigned b2 = getBit(map, sp - 2);
    unsigned b1 = getBit(map, sp - 1);

    if (b2) {
      markBit(map, sp);
    }

    if (b1) {
      markBit(map, sp + 1);
    }

    sp += 2;
  }

  void dupped2X1() {
    assert(t, sp + 2 <= mapSize(t, context->method));
    assert(t, sp - 3 >= localSize(t, context->method));

    unsigned b3 = getBit(map, sp - 3);
    unsigned b2 = getBit(map, sp - 2);
    unsigned b1 = getBit(map, sp - 1);

    if (b3) {
      markBit(map, sp - 1);
    } else {
      clearBit(map, sp - 1);
    }

    if (b2) {
      markBit(map, sp - 3);
      markBit(map, sp);
    } else {
      clearBit(map, sp - 3);
    }

    if (b1) {
      markBit(map, sp - 2);
      markBit(map, sp + 1);
    } else {
      clearBit(map, sp - 2);
    }

    sp += 2;
  }

  void dupped2X2() {
    assert(t, sp + 2 <= mapSize(t, context->method));
    assert(t, sp - 4 >= localSize(t, context->method));

    unsigned b4 = getBit(map, sp - 4);
    unsigned b3 = getBit(map, sp - 3);
    unsigned b2 = getBit(map, sp - 2);
    unsigned b1 = getBit(map, sp - 1);

    if (b4) {
      markBit(map, sp - 2);
    } else {
      clearBit(map, sp - 2);
    }

    if (b3) {
      markBit(map, sp - 1);
    } else {
      clearBit(map, sp - 1);
    }

    if (b2) {
      markBit(map, sp - 4);
      markBit(map, sp);
    } else {
      clearBit(map, sp - 4);
    }

    if (b1) {
      markBit(map, sp - 3);
      markBit(map, sp + 1);
    } else {
      clearBit(map, sp - 3);
    }

    sp += 2;
  }

  void swapped() {
    assert(t, sp - 1 >= localSize(t, context->method));
    assert(t, sp - 2 >= localSize(t, context->method));

    bool savedBit = getBit(map, sp - 1);
    if (getBit(map, sp - 2)) {
      markBit(map, sp - 1);
    } else {
      clearBit(map, sp - 1);
    }

    if (savedBit) {
      markBit(map, sp - 2);
    } else {
      clearBit(map, sp - 2);
    }
  }

  Operand* machineIp(unsigned logicalIp) {
    return c->promiseConstant(c->machineIp(logicalIp));
  }

  void startLogicalIp(unsigned ip) {
    c->startLogicalIp(ip);
    this->ip = ip;
  }

  void topIntToLong() {
    dup();
    if (BytesPerWord == 4) {
      c->mov4To8(c->stack(stack, 0), c->stack(stack, 0));
    }
  }

  void topLongToInt() {
    mov(c, c->stack(stack, 0), c->stack(stack, 1));
    stack = c->pop(stack, 1);
    poppedInt();
  }

  void pushInt(Operand* o) {
    stack = push(c, stack, o);
    pushedInt();
  }

  void pushInt1(Operand* o) {
    stack = c->push1(stack, o);
    pushedInt();
  }

  void pushInt2(Operand* o) {
    stack = c->push2(stack, o);
    pushedInt();
  }

  void pushInt2z(Operand* o) {
    stack = c->push2z(stack, o);
    pushedInt();
  }

  void pushInt4(Operand* o) {
    stack = c->push4(stack, o);
    pushedInt();
  }

  void pushAddress(Operand* o) {
    stack = push(c, stack, o);
    pushedInt();
  }

  void pushObject(Operand* o) {
    stack = push(c, stack, o);
    pushedObject();
  }

  void pushObject() {
    stack = c->pushed(stack, 1);
    pushedObject();
  }

  void pushLong(Operand* o) {
    if (BytesPerWord == 8) {
      stack = c->push(stack, 1);
    }
    stack = c->push8(stack, o);

    pushedInt();
    pushedInt();    
  }

  void pop(unsigned count) {
    popped(count);
    stack = c->pop(stack, count);
  }

  Operand* topInt() {
    assert(t, sp >= 1);
    assert(t, sp - 1 >= localSize(t, context->method));
    assert(t, getBit(map, sp - 1) == 0);
    return c->stack(stack, 0);
  }

  Operand* topLong() {
    assert(t, sp >= 2);
    assert(t, sp - 2 >= localSize(t, context->method));
    assert(t, getBit(map, sp - 1) == 0);
    assert(t, getBit(map, sp - 2) == 0);
    return c->stack(stack, 0);
  }

  Operand* topObject() {
    assert(t, sp >= 1);
    assert(t, sp - 1 >= localSize(t, context->method));
    assert(t, getBit(map, sp - 1) != 0);
    return c->stack(stack, 0);
  }

  Operand* popInt() {
    Operand* tmp = c->temporary();
    popInt(tmp);
    return tmp;
  }

  Operand* popInt4() {
    Operand* tmp = c->temporary();
    popInt4(tmp);
    return tmp;
  }

  Operand* popLong() {
    Operand* tmp = c->temporary();
    popLong(tmp);
    return tmp;
  }

  Operand* popObject() {
    Operand* tmp = c->temporary();
    popObject(tmp);
    return tmp;
  }

  void popInt(Operand* o) {
    stack = ::pop(c, stack, o);
    poppedInt();
  }

  void popInt4(Operand* o) {
    stack = c->pop4(stack, o);
    poppedInt();
  }

  void popLong(Operand* o) {
    stack = c->pop8(stack, o);
    if (BytesPerWord == 8) {
      stack = c->pop(stack, 1);
    }

    poppedInt();
    poppedInt();
  }

  void popObject(Operand* o) {
    stack = ::pop(c, stack, o);
    poppedObject();
  }

  void loadInt(unsigned index) {
    assert(t, index < codeMaxLocals(t, methodCode(t, context->method)));
    assert(t, index < parameterFootprint(t, context->method)
           or getBit(map, index - parameterFootprint(t, context->method))
           == 0);
    pushInt(c->memory(c->base(), localOffset(t, index, context->method)));
  }

  void loadLong(unsigned index) {
    assert(t, index < static_cast<unsigned>
           (codeMaxLocals(t, methodCode(t, context->method)) - 1));
    assert(t, index < parameterFootprint(t, context->method)
           or getBit(map, index - parameterFootprint(t, context->method))
           == 0);
    assert(t, index < parameterFootprint(t, context->method)
           or getBit(map, index + 1 - parameterFootprint(t, context->method))
           == 0);
    pushLong(c->memory(c->base(), localOffset(t, index + 1, context->method)));
  }

  void loadObject(unsigned index) {
    assert(t, index < codeMaxLocals(t, methodCode(t, context->method)));
    pushObject(c->memory(c->base(), localOffset(t, index, context->method)));
  }

  void storeInt(unsigned index) {
    popInt(c->memory(c->base(), localOffset(t, index, context->method)));
    storedInt(index);
  }

  void storeLong(unsigned index) {
    popLong(c->memory(c->base(), localOffset(t, index + 1, context->method)));
    storedInt(index);
    storedInt(index + 1);
  }

  void storeObject(unsigned index) {
    popObject(c->memory(c->base(), localOffset(t, index, context->method)));
    storedObject(index);
  }

  void storeObjectOrAddress(unsigned index) {
    stack = ::pop
      (c, stack, c->memory(c->base(), localOffset(t, index, context->method)));

    assert(t, sp >= 1);
    assert(t, sp - 1 >= localSize(t, context->method));
    if (getBit(map, sp - 1)) {
      storedObject(index);
    } else {
      storedInt(index);
    }

    clearBit(map, -- sp);
  }

  void increment(unsigned index, int count) {
    assert(t, index < codeMaxLocals(t, methodCode(t, context->method)));
    assert(t, index < parameterFootprint(t, context->method)
           or getBit(map, index - parameterFootprint(t, context->method))
           == 0);
    c->add4(c->constant(count),
            c->memory(c->base(), localOffset(t, index, context->method)));
  }

  void dup() {
    stack = push(c, stack, c->stack(stack, 0));
    dupped();
  }

  void dupX1() {
    stack = push(c, stack, c->stack(stack, 0));
    mov(c, c->stack(stack, 2), c->stack(stack, 1));
    mov(c, c->stack(stack, 0), c->stack(stack, 2));

    duppedX1();
  }

  void dupX2() {
    stack = push(c, stack, c->stack(stack, 0));
    mov(c, c->stack(stack, 2), c->stack(stack, 1));
    mov(c, c->stack(stack, 3), c->stack(stack, 2));
    mov(c, c->stack(stack, 0), c->stack(stack, 3));

    duppedX2();
  }

  void dup2() {
    stack = push(c, stack, c->stack(stack, 1));
    stack = push(c, stack, c->stack(stack, 1));

    dupped2();
  }

  void dup2X1() {
    stack = push(c, stack, c->stack(stack, 1));
    stack = push(c, stack, c->stack(stack, 1));
    mov(c, c->stack(stack, 4), c->stack(stack, 2));
    mov(c, c->stack(stack, 1), c->stack(stack, 4));
    mov(c, c->stack(stack, 0), c->stack(stack, 3));

    dupped2X1();
  }

  void dup2X2() {
    stack = push(c, stack, c->stack(stack, 1));
    stack = push(c, stack, c->stack(stack, 1));
    mov(c, c->stack(stack, 5), c->stack(stack, 3));
    mov(c, c->stack(stack, 4), c->stack(stack, 2));
    mov(c, c->stack(stack, 1), c->stack(stack, 5));
    mov(c, c->stack(stack, 0), c->stack(stack, 4));

    dupped2X2();
  }

  void swap() {
    Operand* s0 = c->stack(stack, 0);
    Operand* s1 = c->stack(stack, 1);
    Operand* tmp = c->temporary();

    mov(c, s0, tmp);
    mov(c, s1, s0);
    mov(c, tmp, s1);

    c->release(tmp);

    swapped();
  }

  TraceElement* trace(object target, bool virtualCall) {
    unsigned mapSize = mapSizeInWords(t, context->method);

    TraceElement* e = context->traceLog = new
      (context->zone.allocate(sizeof(TraceElement) + (mapSize * BytesPerWord)))
      TraceElement(context, target, virtualCall, context->traceLog);

    memcpy(e->map, map, mapSize * BytesPerWord);

    return e;
  }
  
  Context* context;
  MyThread* t;
  Compiler* c;
  Stack* stack;
  uintptr_t* map;
  unsigned ip;
  unsigned sp;
};

void
findUnwindTarget(MyThread* t, void** targetIp, void** targetBase,
                 void** targetStack)
{
  void* ip = t->ip;
  void* base = t->base;
  void** stack = static_cast<void**>(t->stack);
  if (ip) {
    t->ip = 0;
  } else {
    ip = *stack;
  }

  *targetIp = 0;
  while (*targetIp == 0) {
    object node = findTraceNode(t, ip);
    if (node) {
      object method = traceNodeMethod(t, node);
      uint8_t* compiled = reinterpret_cast<uint8_t*>
        (&singletonValue(t, methodCompiled(t, method), 0));

      ExceptionHandler* handler = findExceptionHandler
        (t, method, difference(ip, compiled));

      if (handler) {
        unsigned parameterFootprint = methodParameterFootprint(t, method);
        unsigned localFootprint = codeMaxLocals(t, methodCode(t, method));

        stack = static_cast<void**>(base)
          - (localFootprint - parameterFootprint);

        *(--stack) = t->exception;
        t->exception = 0;

        *targetIp = compiled + exceptionHandlerIp(handler);
        *targetBase = base;
        *targetStack = stack;
      } else {
        if (methodFlags(t, method) & ACC_SYNCHRONIZED) {
          object lock;
          if (methodFlags(t, method) & ACC_STATIC) {
            lock = methodClass(t, method);
          } else {
            lock = *localObject(t, base, method, 0);
          }
    
          release(t, lock);
        }

        stack = static_cast<void**>(base) + 1;
        ip = *stack;
        base = *static_cast<void**>(base);
      }
    } else {
      *targetIp = ip;
      *targetBase = base;
      *targetStack = stack + 1;
    }
  }
}

void NO_RETURN
unwind(MyThread* t)
{
  void* ip;
  void* base;
  void* stack;
  findUnwindTarget(t, &ip, &base, &stack);
  vmJump(ip, base, stack, t);
}

void*
findInterfaceMethodFromInstance(MyThread* t, object method, object instance)
{
  if (instance) {
    return &singletonValue
      (t, methodCompiled
       (t, findInterfaceMethod(t, method, objectClass(t, instance))), 0);
  } else {
    t->exception = makeNullPointerException(t);
    unwind(t);
  }
}

intptr_t
compareDoublesG(uint64_t bi, uint64_t ai)
{
  double a = bitsToDouble(ai);
  double b = bitsToDouble(bi);
  
  if (a < b) {
    return -1;
  } else if (a > b) {
    return 1;
  } else if (a == b) {
    return 0;
  } else {
    return 1;
  }
}

intptr_t
compareDoublesL(uint64_t bi, uint64_t ai)
{
  double a = bitsToDouble(ai);
  double b = bitsToDouble(bi);
  
  if (a < b) {
    return -1;
  } else if (a > b) {
    return 1;
  } else if (a == b) {
    return 0;
  } else {
    return -1;
  }
}

intptr_t
compareFloatsG(uint32_t bi, uint32_t ai)
{
  float a = bitsToFloat(ai);
  float b = bitsToFloat(bi);
  
  if (a < b) {
    return -1;
  } else if (a > b) {
    return 1;
  } else if (a == b) {
    return 0;
  } else {
    return 1;
  }
}

intptr_t
compareFloatsL(uint32_t bi, uint32_t ai)
{
  float a = bitsToFloat(ai);
  float b = bitsToFloat(bi);
  
  if (a < b) {
    return -1;
  } else if (a > b) {
    return 1;
  } else if (a == b) {
    return 0;
  } else {
    return -1;
  }
}

uint64_t
addDouble(uint64_t b, uint64_t a)
{
  return doubleToBits(bitsToDouble(a) + bitsToDouble(b));
}

uint64_t
subtractDouble(uint64_t b, uint64_t a)
{
  return doubleToBits(bitsToDouble(a) - bitsToDouble(b));
}

uint64_t
multiplyDouble(uint64_t b, uint64_t a)
{
  return doubleToBits(bitsToDouble(a) * bitsToDouble(b));
}

uint64_t
divideDouble(uint64_t b, uint64_t a)
{
  return doubleToBits(bitsToDouble(a) / bitsToDouble(b));
}

uint64_t
moduloDouble(uint64_t b, uint64_t a)
{
  return doubleToBits(fmod(bitsToDouble(a), bitsToDouble(b)));
}

uint64_t
negateDouble(uint64_t a)
{
  return doubleToBits(- bitsToDouble(a));
}

uint32_t
doubleToFloat(int64_t a)
{
  return floatToBits(static_cast<float>(bitsToDouble(a)));
}

int32_t
doubleToInt(int64_t a)
{
  return static_cast<int32_t>(bitsToDouble(a));
}

int64_t
doubleToLong(int64_t a)
{
  return static_cast<int64_t>(bitsToDouble(a));
}

uint32_t
addFloat(uint32_t b, uint32_t a)
{
  return floatToBits(bitsToFloat(a) + bitsToFloat(b));
}

uint32_t
subtractFloat(uint32_t b, uint32_t a)
{
  return floatToBits(bitsToFloat(a) - bitsToFloat(b));
}

uint32_t
multiplyFloat(uint32_t b, uint32_t a)
{
  return floatToBits(bitsToFloat(a) * bitsToFloat(b));
}

uint32_t
divideFloat(uint32_t b, uint32_t a)
{
  return floatToBits(bitsToFloat(a) / bitsToFloat(b));
}

uint32_t
moduloFloat(uint32_t b, uint32_t a)
{
  return floatToBits(fmod(bitsToFloat(a), bitsToFloat(b)));
}

uint32_t
negateFloat(uint32_t a)
{
  return floatToBits(- bitsToFloat(a));
}

int64_t
divideLong(int64_t b, int64_t a)
{
  return a / b;
}

int64_t
moduloLong(int64_t b, int64_t a)
{
  return a % b;
}

uint64_t
floatToDouble(int32_t a)
{
  return doubleToBits(static_cast<double>(bitsToFloat(a)));
}

int32_t
floatToInt(int32_t a)
{
  return static_cast<int32_t>(bitsToFloat(a));
}

int64_t
floatToLong(int32_t a)
{
  return static_cast<int64_t>(bitsToFloat(a));
}

uint64_t
intToDouble(int32_t a)
{
  return doubleToBits(static_cast<double>(a));
}

uint32_t
intToFloat(int32_t a)
{
  return floatToBits(static_cast<float>(a));
}

object
makeBlankObjectArray(Thread* t, object class_, int32_t length)
{
  return makeObjectArray(t, class_, length, true);
}

object
makeBlankArray(Thread* t, object (*constructor)(Thread*, uintptr_t, bool),
               int32_t length)
{
  return constructor(t, length, true);
}

uintptr_t
lookUpAddress(int32_t key, uintptr_t* start, int32_t count,
              uintptr_t default_)
{
  int32_t bottom = 0;
  int32_t top = count;
  for (int32_t span = top - bottom; span; span = top - bottom) {
    int32_t middle = bottom + (span / 2);
    uintptr_t* p = start + (middle * 2);
    int32_t k = *p;

    if (key < k) {
      top = middle;
    } else if (key > k) {
      bottom = middle + 1;
    } else {
      return p[1];
    }
  }

  return default_;
}

void
setMaybeNull(MyThread* t, object o, unsigned offset, object value)
{
  if (LIKELY(o)) {
    set(t, o, offset, value);
  } else {
    t->exception = makeNullPointerException(t);
    unwind(t);
  }
}

void
acquireMonitorForObject(MyThread* t, object o)
{
  if (LIKELY(o)) {
    acquire(t, o);
  } else {
    t->exception = makeNullPointerException(t);
    unwind(t);
  }
}

void
releaseMonitorForObject(MyThread* t, object o)
{
  if (LIKELY(o)) {
    release(t, o);
  } else {
    t->exception = makeNullPointerException(t);
    unwind(t);
  }
}

object
makeMultidimensionalArray2(MyThread* t, object class_, uintptr_t* stack,
                           int32_t dimensions)
{
  PROTECT(t, class_);

  int32_t counts[dimensions];
  for (int i = dimensions - 1; i >= 0; --i) {
    counts[i] = stack[dimensions - i - 1];
    if (UNLIKELY(counts[i] < 0)) {
      object message = makeString(t, "%d", counts[i]);
      t->exception = makeNegativeArraySizeException(t, message);
      return 0;
    }
  }

  object array = makeArray(t, counts[0], true);
  setObjectClass(t, array, class_);
  PROTECT(t, array);

  populateMultiArray(t, array, counts, 0, dimensions);

  return array;
}

object
makeMultidimensionalArray(MyThread* t, object class_, uintptr_t* stack,
                          int32_t dimensions)
{
  object r = makeMultidimensionalArray2(t, class_, stack, dimensions);
  if (UNLIKELY(t->exception)) {
    unwind(t);
  } else {
    return r;
  }
}

void NO_RETURN
throwArrayIndexOutOfBounds(MyThread* t, object array, int32_t index)
{
  object message = makeString
    (t, "array of length %d indexed at %d", arrayLength(t, array), index);
  t->exception = makeArrayIndexOutOfBoundsException(t, message);
  unwind(t);
}

void NO_RETURN
throwNegativeArraySize(MyThread* t, int32_t length)
{
  object message = makeString(t, "%d", length);
  t->exception = makeArrayIndexOutOfBoundsException(t, message);
  unwind(t);
}

void NO_RETURN
throw_(MyThread* t, object o)
{
  if (LIKELY(o)) {
    t->exception = o;
  } else {
    t->exception = makeNullPointerException(t);
  }
  unwind(t);
}

void
checkCast(MyThread* t, object class_, object o)
{
  if (UNLIKELY(o and not isAssignableFrom(t, class_, objectClass(t, o)))) {
    object message = makeString(t, "%s as %s",
                                className(t, objectClass(t, o)),
                                className(t, class_));
    t->exception = makeClassCastException(t, message);
    unwind(t);
  }
}

void
pushReturnValue(MyThread* t, Frame* frame, unsigned code)
{
  Compiler* c = frame->c;

  switch (code) {
  case ByteField:
  case BooleanField:
  case CharField:
  case ShortField:
  case FloatField:
  case IntField: {
    Operand* result = c->result4();
    frame->pushInt(result);
    c->release(result);
  } break;

  case ObjectField: {
    Operand* result = ::result(c);
    frame->pushObject(result);
    c->release(result);
  } break;

  case LongField:
  case DoubleField: {
    Operand* result = c->result8();
    frame->pushLong(result);
    c->release(result);
  } break;

  case VoidField:
    break;

  default:
    abort(t);
  }
}

void
compileDirectInvoke(MyThread* t, Frame* frame, object target)
{
  Compiler* c = frame->c;

  c->alignedCall
    (c->constant
     (reinterpret_cast<intptr_t>
      (&singletonBody(t, methodCompiled(t, target), 0))),
     frame->trace(target, false));

  frame->pop(methodParameterFootprint(t, target));

  pushReturnValue(t, frame, methodReturnCode(t, target));
}

void
handleMonitorEvent(MyThread* t, Frame* frame, intptr_t function)
{
  Compiler* c = frame->c;
  object method = frame->context->method;

  if (methodFlags(t, method) & ACC_SYNCHRONIZED) {
    Operand* lock;
    if (methodFlags(t, method) & ACC_STATIC) {
      lock = frame->append(methodClass(t, method));
    } else {
      lock = c->memory(c->base(), localOffset(t, 0, method));
    }
    
    c->indirectCall
      (c->constant(function),
       frame->trace(0, false),
       2, c->thread(), lock);
  }  
}

void
handleEntrance(MyThread* t, Frame* frame)
{
  handleMonitorEvent
    (t, frame, reinterpret_cast<intptr_t>(acquireMonitorForObject));
}

void
handleExit(MyThread* t, Frame* frame)
{
  handleMonitorEvent
    (t, frame, reinterpret_cast<intptr_t>(releaseMonitorForObject));
}

void
compile(MyThread* t, Frame* initialFrame, unsigned ip)
{
  uintptr_t map[Frame::mapSizeInWords(t, initialFrame->context->method)];
  Frame myFrame(initialFrame, map);
  Frame* frame = &myFrame;
  Compiler* c = frame->c;
  Context* context = frame->context;

  object code = methodCode(t, context->method);
  PROTECT(t, code);
    
  while (ip < codeLength(t, code)) {
    if (getBit(context->codeMask, ip)) {
      // we've already visited this part of the code
      return;
    }

    markBit(context->codeMask, ip);

    frame->startLogicalIp(ip);

    unsigned instruction = codeBody(t, code, ip++);

    switch (instruction) {
    case aaload:
    case baload:
    case caload:
    case daload:
    case faload:
    case iaload:
    case laload:
    case saload: {
      Operand* load = c->label();
      Operand* throw_ = c->label();

      Operand* index = frame->popInt4();
      Operand* array = frame->popObject();

      c->cmp4(c->constant(0), index);
      c->jl(throw_);

      c->cmp4(c->memory(array, ArrayLength, 0, 1, frame->trace(0, false)),
              index);
      c->jl(load);

      c->mark(throw_);

      c->indirectCallNoReturn
        (c->constant(reinterpret_cast<intptr_t>(throwArrayIndexOutOfBounds)),
         frame->trace(0, false),
         3, c->thread(), array, index);

      c->mark(load);

      switch (instruction) {
      case aaload:
        frame->pushObject
          (c->memory(array, ArrayBody, index, BytesPerWord));
        break;

      case faload:
      case iaload:
        frame->pushInt4(c->memory(array, ArrayBody, index, 4));
        break;

      case baload:
        frame->pushInt1(c->memory(array, ArrayBody, index, 1));
        break;

      case caload:
        frame->pushInt2z(c->memory(array, ArrayBody, index, 2));
        break;

      case daload:
      case laload:
        frame->pushLong(c->memory(array, ArrayBody, index, 8));
        break;

      case saload:
        frame->pushInt2(c->memory(array, ArrayBody, index, 2));
        break;
      }

      c->release(index);
      c->release(array);
    } break;

    case aastore:
    case bastore:
    case castore:
    case dastore:
    case fastore:
    case iastore:
    case lastore:
    case sastore: {
      Operand* value;
      if (instruction == dastore or instruction == lastore) {
        value = frame->popLong();
      } else if (instruction == aastore) {
        value = frame->popObject();
      } else {
        value = frame->popInt();
      }

      Operand* store = c->label();
      Operand* throw_ = c->label();

      Operand* index = frame->popInt4();
      Operand* array = frame->popObject();

      c->cmp4(c->constant(0), index);
      c->jl(throw_);

      c->cmp4(c->memory(array, ArrayLength, 0, 1, frame->trace(0, false)),
              index);
      c->jl(store);

      c->mark(throw_);

      c->indirectCallNoReturn
        (c->constant(reinterpret_cast<intptr_t>(throwArrayIndexOutOfBounds)),
         frame->trace(0, false),
         3, c->thread(), array, index);

      c->mark(store);

      switch (instruction) {
      case aastore: {
        c->shl4(c->constant(log(BytesPerWord)), index);
        c->add4(c->constant(ArrayBody), index);
          
        c->indirectCall
          (c->constant(reinterpret_cast<intptr_t>(setMaybeNull)),
           frame->trace(0, false),
           4, c->thread(), array, index, value);
      } break;

      case fastore:
      case iastore:
        c->mov4(value, c->memory(array, ArrayBody, index, 4));
        break;

      case bastore:
        c->mov1(value, c->memory(array, ArrayBody, index, 1));
        break;

      case castore:
      case sastore:
        c->mov2(value, c->memory(array, ArrayBody, index, 2));
        break;

      case dastore:
      case lastore:
        c->mov8(value, c->memory(array, ArrayBody, index, 8));
        break;
      }

      c->release(value);
      c->release(index);
      c->release(array);
    } break;

    case aconst_null:
      frame->pushObject(c->constant(0));
      break;

    case aload:
      frame->loadObject(codeBody(t, code, ip++));
      break;

    case aload_0:
      frame->loadObject(0);
      break;

    case aload_1:
      frame->loadObject(1);
      break;

    case aload_2:
      frame->loadObject(2);
      break;

    case aload_3:
      frame->loadObject(3);
      break;

    case anewarray: {
      uint16_t index = codeReadInt16(t, code, ip);
      
      object class_ = resolveClassInPool(t, codePool(t, code), index - 1);
      if (UNLIKELY(t->exception)) return;

      Operand* nonnegative = c->label();

      Operand* length = frame->popInt4();
      c->cmp4(c->constant(0), length);
      c->jge(nonnegative);

      c->indirectCallNoReturn
        (c->constant(reinterpret_cast<intptr_t>(throwNegativeArraySize)),
         frame->trace(0, false),
         2, c->thread(), length);

      c->mark(nonnegative);

      c->indirectCall
        (c->constant(reinterpret_cast<intptr_t>(makeBlankObjectArray)),
         frame->trace(0, false),
         3, c->thread(), frame->append(class_), length);

      Operand* result = ::result(c);

      c->release(length);

      frame->pushObject(result);
      c->release(result);
    } break;

    case areturn: {
      handleExit(t, frame);
      Operand* result = frame->popObject();
      returnW(c, result);
      c->release(result);
    } return;

    case arraylength: {
      Operand* array = frame->popObject();
      frame->pushInt4
        (c->memory(array, ArrayLength, 0, 1, frame->trace(0, false)));
      c->release(array);
    } break;

    case astore:
      frame->storeObjectOrAddress(codeBody(t, code, ip++));
      break;

    case astore_0:
      frame->storeObjectOrAddress(0);
      break;

    case astore_1:
      frame->storeObjectOrAddress(1);
      break;

    case astore_2:
      frame->storeObjectOrAddress(2);
      break;

    case astore_3:
      frame->storeObjectOrAddress(3);
      break;

    case athrow: {
      Operand* e = frame->popObject();
      c->indirectCallNoReturn
        (c->constant(reinterpret_cast<intptr_t>(throw_)),
         frame->trace(0, false),
         2, c->thread(), e);
      c->release(e);
    } return;

    case bipush:
      frame->pushInt
        (c->constant(static_cast<int8_t>(codeBody(t, code, ip++))));
      break;

    case checkcast: {
      uint16_t index = codeReadInt16(t, code, ip);

      object class_ = resolveClassInPool(t, codePool(t, code), index - 1);
      if (UNLIKELY(t->exception)) return;

      Operand* instance = frame->topObject();

      Operand* classOperand = frame->append(class_);

      c->indirectCall
        (c->constant(reinterpret_cast<intptr_t>(checkCast)),
         frame->trace(0, false),
         3, c->thread(), classOperand, instance);
    } break;

    case d2f: {
      Operand* a = frame->popLong();

      c->directCall
        (c->constant(reinterpret_cast<intptr_t>(doubleToFloat)), 2, 0, a);
      c->release(a);

      Operand* result = c->result4();
      frame->pushInt(result);
      c->release(result);
    } break;

    case d2i: {
      Operand* a = frame->popLong();

      c->directCall
        (c->constant(reinterpret_cast<intptr_t>(doubleToInt)), 2, 0, a);
      c->release(a);

      Operand* result = c->result4();
      frame->pushInt(result);
      c->release(result);
    } break;

    case d2l: {
      Operand* a = frame->popLong();
      
      c->directCall
        (c->constant(reinterpret_cast<intptr_t>(doubleToLong)), 2, 0, a);
      c->release(a);

      Operand* result = c->result8();
      frame->pushLong(result);
      c->release(result);
    } break;

    case dadd: {
      Operand* a = frame->popLong();
      Operand* b = frame->popLong();
      
      c->directCall
        (c->constant(reinterpret_cast<intptr_t>(addDouble)), 4, 0, a, 0, b);
      c->release(a);
      c->release(b);

      Operand* result = c->result8();
      frame->pushLong(result);
      c->release(result);
    } break;

    case dcmpg: {
      Operand* a = frame->popLong();
      Operand* b = frame->popLong();
      
      c->directCall
        (c->constant(reinterpret_cast<intptr_t>(compareDoublesG)),
         4, 0, a, 0, b);
      c->release(a);
      c->release(b);

      Operand* result = c->result4();
      frame->pushInt(result);
      c->release(result);
    } break;

    case dcmpl: {
      Operand* a = frame->popLong();
      Operand* b = frame->popLong();

      c->directCall
        (c->constant(reinterpret_cast<intptr_t>(compareDoublesL)),
         4, 0, a, 0, b);
      c->release(a);
      c->release(b);

      Operand* result = c->result4();
      frame->pushInt(result);
      c->release(result);
    } break;

    case dconst_0:
      frame->pushLong(c->constant(doubleToBits(0.0)));
      break;
      
    case dconst_1:
      frame->pushLong(c->constant(doubleToBits(1.0)));
      break;

    case ddiv: {
      Operand* a = frame->popLong();
      Operand* b = frame->popLong();
      
      c->directCall
         (c->constant(reinterpret_cast<intptr_t>(divideDouble)),
          4, 0, a, 0, b);
      c->release(a);
      c->release(b);

      Operand* result = c->result8();
      frame->pushLong(result);
      c->release(result);
    } break;

    case dmul: {
      Operand* a = frame->popLong();
      Operand* b = frame->popLong();
      
      c->directCall
        (c->constant(reinterpret_cast<intptr_t>(multiplyDouble)),
         4, 0, a, 0, b);
      c->release(a);
      c->release(b);
      
      Operand* result = c->result8();
      frame->pushLong(result);
      c->release(result);
    } break;

    case dneg: {
      Operand* a = frame->popLong();
      
      c->directCall
        (c->constant(reinterpret_cast<intptr_t>(negateDouble)), 2, 0, a);
      c->release(a);

      Operand* result = c->result8();
      frame->pushLong(result);
      c->release(result);
    } break;

    case vm::drem: {
      Operand* a = frame->popLong();
      Operand* b = frame->popLong();
      
      c->directCall
        (c->constant(reinterpret_cast<intptr_t>(moduloDouble)), 4, 0, a, 0, b);
      c->release(a);
      c->release(b);

      Operand* result = c->result8();
      frame->pushLong(result);
      c->release(result);
    } break;

    case dsub: {
      Operand* a = frame->popLong();
      Operand* b = frame->popLong();
      
      c->directCall
        (c->constant(reinterpret_cast<intptr_t>(subtractDouble)),
         4, 0, a, 0, b);
      c->release(a);
      c->release(b);

      Operand* result = c->result8();
      frame->pushLong(result);
      c->release(result);
    } break;

    case dup:
      frame->dup();
      break;

    case dup_x1:
      frame->dupX1();
      break;

    case dup_x2:
      frame->dupX2();
      break;

    case dup2:
      frame->dup2();
      break;

    case dup2_x1:
      frame->dup2X1();
      break;

    case dup2_x2:
      frame->dup2X2();
      break;

    case f2d: {
      Operand* a = frame->popInt();
      
      c->directCall
        (c->constant(reinterpret_cast<intptr_t>(floatToDouble)), 1, a);
      c->release(a);

      Operand* result = c->result8();
      frame->pushLong(result);
      c->release(result);
    } break;

    case f2i: {
      Operand* a = frame->popInt();
      
      c->directCall
         (c->constant(reinterpret_cast<intptr_t>(floatToInt)), 1, a);
      c->release(a);

      Operand* result = c->result4();
      frame->pushInt(result);
      c->release(result);
    } break;

    case f2l: {
      Operand* a = frame->popInt();
      
      c->directCall
        (c->constant(reinterpret_cast<intptr_t>(floatToLong)), 1, a);
      c->release(a);

      Operand* result = c->result8();
      frame->pushLong(result);
      c->release(result);
    } break;

    case fadd: {
      Operand* a = frame->popInt();
      Operand* b = frame->popInt();
      
      c->directCall
        (c->constant(reinterpret_cast<intptr_t>(addFloat)), 2, a, b);
      c->release(a);
      c->release(b);

      Operand* result = c->result4();
      frame->pushInt(result);
      c->release(result);
    } break;

    case fcmpg: {
      Operand* a = frame->popInt();
      Operand* b = frame->popInt();
      
      c->directCall
        (c->constant(reinterpret_cast<intptr_t>(compareFloatsG)), 2, a, b);
      c->release(a);
      c->release(b);

      Operand* result = c->result4();
      frame->pushInt(result);
      c->release(result);
    } break;

    case fcmpl: {
      Operand* a = frame->popInt();
      Operand* b = frame->popInt();
      
      c->directCall
        (c->constant(reinterpret_cast<intptr_t>(compareFloatsL)), 2, a, b);
      c->release(a);
      c->release(b);

      Operand* result = c->result4();
      frame->pushInt(result);
      c->release(result);
    } break;

    case fconst_0:
      frame->pushInt(c->constant(floatToBits(0.0)));
      break;
      
    case fconst_1:
      frame->pushInt(c->constant(floatToBits(1.0)));
      break;
      
    case fconst_2:
      frame->pushInt(c->constant(floatToBits(2.0)));
      break;

    case fdiv: {
      Operand* a = frame->popInt();
      Operand* b = frame->popInt();
      
      c->directCall
        (c->constant(reinterpret_cast<intptr_t>(divideFloat)), 2, a, b);
      c->release(a);
      c->release(b);

      Operand* result = c->result4();
      frame->pushInt(result);
      c->release(result);
    } break;

    case fmul: {
      Operand* a = frame->popInt();
      Operand* b = frame->popInt();
      
      c->directCall
        (c->constant(reinterpret_cast<intptr_t>(multiplyFloat)), 2, a, b);
      c->release(a);
      c->release(b);

      Operand* result = c->result4();
      frame->pushInt(result);
      c->release(result);
    } break;

    case fneg: {
      Operand* a = frame->popInt();
      
      c->directCall
        (c->constant(reinterpret_cast<intptr_t>(negateFloat)), 1, a);
      c->release(a);

      Operand* result = c->result4();
      frame->pushInt(result);
      c->release(result);
    } break;

    case vm::frem: {
      Operand* a = frame->popInt();
      Operand* b = frame->popInt();
      
      c->directCall
        (c->constant(reinterpret_cast<intptr_t>(moduloFloat)), 2, a, b);
      c->release(a);
      c->release(b);

      Operand* result = c->result4();
      frame->pushInt(result);
      c->release(result);
    } break;

    case fsub: {
      Operand* a = frame->popInt();
      Operand* b = frame->popInt();
      
      c->directCall
        (c->constant(reinterpret_cast<intptr_t>(subtractFloat)), 2, a, b);
      c->release(a);
      c->release(b);

      Operand* result = c->result4();
      frame->pushInt(result);
      c->release(result);
    } break;

    case getfield:
    case getstatic: {
      uint16_t index = codeReadInt16(t, code, ip);
        
      object field = resolveField(t, codePool(t, code), index - 1);
      if (UNLIKELY(t->exception)) return;

      Operand* table;

      if (instruction == getstatic) {
        PROTECT(t, field);

        initClass(t, fieldClass(t, field));
        if (UNLIKELY(t->exception)) return;

        table = frame->append(classStaticTable(t, fieldClass(t, field)));
      } else {
        table = frame->popObject();
      }

      TraceElement* trace = 0;
      if (instruction == getfield) {
        trace = frame->trace(0, false);
      }

      switch (fieldCode(t, field)) {
      case ByteField:
      case BooleanField:
        frame->pushInt1
          (c->memory(table, fieldOffset(t, field), 0, 1, trace));
        break;

      case CharField:
        frame->pushInt2z
          (c->memory(table, fieldOffset(t, field), 0, 1, trace));
        break;

      case ShortField:
        frame->pushInt2
          (c->memory(table, fieldOffset(t, field), 0, 1, trace));
        break;

      case FloatField:
      case IntField:
        frame->pushInt4
          (c->memory(table, fieldOffset(t, field), 0, 1, trace));
        break;

      case DoubleField:
      case LongField:
        frame->pushLong
          (c->memory(table, fieldOffset(t, field), 0, 1, trace));
        break;

      case ObjectField:
        frame->pushObject
          (c->memory(table, fieldOffset(t, field), 0, 1, trace));
        break;

      default:
        abort(t);
      }

      if (instruction == getfield) {
        c->release(table);
      }
    } break;

    case goto_: {
      uint32_t newIp = (ip - 3) + codeReadInt16(t, code, ip);
      assert(t, newIp < codeLength(t, code));

      c->jmp(frame->machineIp(newIp));
      ip = newIp;
    } break;

    case goto_w: {
      uint32_t newIp = (ip - 5) + codeReadInt32(t, code, ip);
      assert(t, newIp < codeLength(t, code));

      c->jmp(frame->machineIp(newIp));
      ip = newIp;
    } break;

    case i2b: {
      Operand* top = frame->topInt();
      c->mov1ToW(top, top);
    } break;

    case i2c: {
      Operand* top = frame->topInt();
      c->mov2zToW(top, top);
    } break;

    case i2d: {
      Operand* a = frame->popInt();
      
      c->directCall
        (c->constant(reinterpret_cast<intptr_t>(intToDouble)), 1, a);

      Operand* result = c->result8();
      frame->pushLong(result);
      c->release(result);
      c->release(a);
    } break;

    case i2f: {
      Operand* a = frame->popInt();
      
      c->directCall
        (c->constant(reinterpret_cast<intptr_t>(intToFloat)), 1, a);

      Operand* result = c->result4();
      frame->pushInt(result);
      c->release(result);
      c->release(a);
    } break;

    case i2l:
      frame->topIntToLong();
      break;

    case i2s: {
      Operand* top = frame->topInt();
      c->mov2ToW(top, top);
    } break;
      
    case iadd: {
      Operand* a = frame->popInt();
      c->add4(a, frame->topInt());
      c->release(a);
    } break;
      
    case iand: {
      Operand* a = frame->popInt();
      c->and4(a, frame->topInt());
      c->release(a);
    } break;

    case iconst_m1:
      frame->pushInt(c->constant(-1));
      break;

    case iconst_0:
      frame->pushInt(c->constant(0));
      break;

    case iconst_1:
      frame->pushInt(c->constant(1));
      break;

    case iconst_2:
      frame->pushInt(c->constant(2));
      break;

    case iconst_3:
      frame->pushInt(c->constant(3));
      break;

    case iconst_4:
      frame->pushInt(c->constant(4));
      break;

    case iconst_5:
      frame->pushInt(c->constant(5));
      break;

    case idiv: {
      Operand* a = frame->popInt();
      c->div4(a, frame->topInt());
      c->release(a);
    } break;

    case if_acmpeq:
    case if_acmpne: {
      uint32_t newIp = (ip - 3) + codeReadInt16(t, code, ip);
      assert(t, newIp < codeLength(t, code));
        
      Operand* a = frame->popObject();
      Operand* b = frame->popObject();
      cmp(c, a, b);
      c->release(a);
      c->release(b);

      Operand* target = frame->machineIp(newIp);
      if (instruction == if_acmpeq) {
        c->je(target);
      } else {
        c->jne(target);
      }
      
      compile(t, frame, newIp);
      if (UNLIKELY(t->exception)) return;
    } break;

    case if_icmpeq:
    case if_icmpne:
    case if_icmpgt:
    case if_icmpge:
    case if_icmplt:
    case if_icmple: {
      uint32_t newIp = (ip - 3) + codeReadInt16(t, code, ip);
      assert(t, newIp < codeLength(t, code));
        
      Operand* a = frame->popInt();
      Operand* b = frame->popInt();
      c->cmp4(a, b);
      c->release(a);
      c->release(b);

      Operand* target = frame->machineIp(newIp);
      switch (instruction) {
      case if_icmpeq:
        c->je(target);
        break;
      case if_icmpne:
        c->jne(target);
        break;
      case if_icmpgt:
        c->jg(target);
        break;
      case if_icmpge:
        c->jge(target);
        break;
      case if_icmplt:
        c->jl(target);
        break;
      case if_icmple:
        c->jle(target);
        break;
      }
      
      compile(t, frame, newIp);
      if (UNLIKELY(t->exception)) return;
    } break;

    case ifeq:
    case ifne:
    case ifgt:
    case ifge:
    case iflt:
    case ifle: {
      uint32_t newIp = (ip - 3) + codeReadInt16(t, code, ip);
      assert(t, newIp < codeLength(t, code));

      Operand* a = frame->popInt();
      c->cmp4(c->constant(0), a);
      c->release(a);

      Operand* target = frame->machineIp(newIp);
      switch (instruction) {
      case ifeq:
        c->je(target);
        break;
      case ifne:
        c->jne(target);
        break;
      case ifgt:
        c->jg(target);
        break;
      case ifge:
        c->jge(target);
        break;
      case iflt:
        c->jl(target);
        break;
      case ifle:
        c->jle(target);
        break;
      }
      
      compile(t, frame, newIp);
      if (UNLIKELY(t->exception)) return;
    } break;

    case ifnull:
    case ifnonnull: {
      uint32_t newIp = (ip - 3) + codeReadInt16(t, code, ip);
      assert(t, newIp < codeLength(t, code));

      Operand* a = frame->popObject();
      cmp(c, c->constant(0), a);
      c->release(a);

      Operand* target = frame->machineIp(newIp);
      if (instruction == ifnull) {
        c->je(target);
      } else {
        c->jne(target);
      }
      
      compile(t, frame, newIp);
      if (UNLIKELY(t->exception)) return;
    } break;

    case iinc: {
      uint8_t index = codeBody(t, code, ip++);
      int8_t count = codeBody(t, code, ip++);

      frame->increment(index, count);
    } break;

    case iload:
    case fload:
      frame->loadInt(codeBody(t, code, ip++));
      break;

    case iload_0:
    case fload_0:
      frame->loadInt(0);
      break;

    case iload_1:
    case fload_1:
      frame->loadInt(1);
      break;

    case iload_2:
    case fload_2:
      frame->loadInt(2);
      break;

    case iload_3:
    case fload_3:
      frame->loadInt(3);
      break;

    case imul: {
      Operand* a = frame->popInt();
      c->mul4(a, frame->topInt());
      c->release(a);
    } break;

    case ineg: {
      c->neg4(frame->topInt());
    } break;

    case instanceof: {
      uint16_t index = codeReadInt16(t, code, ip);

      object class_ = resolveClassInPool(t, codePool(t, code), index - 1);
      if (UNLIKELY(t->exception)) return;

      Operand* instance = frame->popObject();

      Operand* classOperand = frame->append(class_);

      c->directCall
         (c->constant(reinterpret_cast<intptr_t>(instanceOf)),
          3, c->thread(), classOperand, instance);

      Operand* result = c->result4();
      frame->pushInt(result);
      c->release(result);
      c->release(instance);
    } break;

    case invokeinterface: {
      uint16_t index = codeReadInt16(t, code, ip);
      ip += 2;

      object target = resolveMethod(t, codePool(t, code), index - 1);
      if (UNLIKELY(t->exception)) return;

      unsigned parameterFootprint = methodParameterFootprint(t, target);

      unsigned instance = parameterFootprint - 1;

      c->indirectCall
         (c->constant
          (reinterpret_cast<intptr_t>(findInterfaceMethodFromInstance)),
          frame->trace(0, false),
          3, c->thread(), frame->append(target),
          c->stack(frame->stack, instance));

      Operand* result = ::result(c);
      c->call(result, frame->trace(target, true));
      c->release(result);

      frame->pop(parameterFootprint);

      pushReturnValue(t, frame, methodReturnCode(t, target));
    } break;

    case invokespecial: {
      uint16_t index = codeReadInt16(t, code, ip);

      object target = resolveMethod(t, codePool(t, code), index - 1);
      if (UNLIKELY(t->exception)) return;

      object class_ = methodClass(t, target);
      if (isSpecialMethod(t, target, class_)) {
        initClass(t, classSuper(t, class_));
        if (UNLIKELY(t->exception)) return;

        target = findMethod(t, target, classSuper(t, class_));
      }

      compileDirectInvoke(t, frame, target);
    } break;

    case invokestatic: {
      uint16_t index = codeReadInt16(t, code, ip);

      object target = resolveMethod(t, codePool(t, code), index - 1);
      if (UNLIKELY(t->exception)) return;
      PROTECT(t, target);

      initClass(t, methodClass(t, target));
      if (UNLIKELY(t->exception)) return;

      compileDirectInvoke(t, frame, target);
    } break;

    case invokevirtual: {
      uint16_t index = codeReadInt16(t, code, ip);

      object target = resolveMethod(t, codePool(t, code), index - 1);
      if (UNLIKELY(t->exception)) return;

      unsigned parameterFootprint = methodParameterFootprint(t, target);

      unsigned offset = ClassVtable + (methodOffset(t, target) * BytesPerWord);

      Operand* instance = c->stack(frame->stack, parameterFootprint - 1);
      Operand* class_ = c->temporary();
      
      mov(c, c->memory(instance, 0, 0, 1, frame->trace(0, false)), class_);
      and_(c, c->constant(PointerMask), class_);

      c->call(c->memory(class_, offset, 0, 1), frame->trace(target, true));

      c->release(class_);

      frame->pop(parameterFootprint);

      pushReturnValue(t, frame, methodReturnCode(t, target));
    } break;

    case ior: {
      Operand* a = frame->popInt();
      c->or4(a, frame->topInt());
      c->release(a);
    } break;

    case irem: {
      Operand* a = frame->popInt();
      c->rem4(a, frame->topInt());
      c->release(a);
    } break;

    case ireturn:
    case freturn: {
      handleExit(t, frame);
      Operand* a = frame->popInt();
      c->return4(a);
      c->release(a);
    } return;

    case ishl: {
      Operand* a = frame->popInt();
      c->shl4(a, frame->topInt());
      c->release(a);
    } break;

    case ishr: {
      Operand* a = frame->popInt();
      c->shr4(a, frame->topInt());
      c->release(a);
    } break;

    case istore:
    case fstore:
      frame->storeInt(codeBody(t, code, ip++));
      break;

    case istore_0:
    case fstore_0:
      frame->storeInt(0);
      break;

    case istore_1:
    case fstore_1:
      frame->storeInt(1);
      break;

    case istore_2:
    case fstore_2:
      frame->storeInt(2);
      break;

    case istore_3:
    case fstore_3:
      frame->storeInt(3);
      break;

    case isub: {
      Operand* a = frame->popInt();
      c->sub4(a, frame->topInt());
      c->release(a);
    } break;

    case iushr: {
      Operand* a = frame->popInt();
      c->ushr4(a, frame->topInt());
      c->release(a);
    } break;

    case ixor: {
      Operand* a = frame->popInt();
      c->xor4(a, frame->topInt());
      c->release(a);
    } break;

    case jsr:
    case jsr_w: {
      uint32_t newIp;

      if (instruction == jsr) {
        newIp = (ip - 3) + codeReadInt16(t, code, ip);
      } else {
        newIp = (ip - 5) + codeReadInt32(t, code, ip);
      }

      assert(t, newIp < codeLength(t, code));

      frame->pushAddress(frame->machineIp(ip));
      c->jmp(frame->machineIp(newIp));

      // NB: we assume that the stack will look the same on return
      // from the subroutine as at call time.
      compile(t, frame, newIp);
      if (UNLIKELY(t->exception)) return;

      frame->pop(1);
    } break;

    case l2i:
      frame->topLongToInt();
      break;

    case ladd: {
      Operand* a = frame->popLong();
      c->add8(a, frame->topLong());
      c->release(a);
    } break;

    case land: {
      Operand* a = frame->popLong();
      c->and8(a, frame->topLong());
      c->release(a);
    } break;

    case lcmp: {
      Operand* next = c->label();
      Operand* less = c->label();
      Operand* greater = c->label();

      Operand* a = frame->popLong();
      Operand* b = frame->popLong();
      Operand* result = c->temporary();
          
      c->cmp8(a, b);
      c->release(a);
      c->release(b);

      c->jl(less);
      c->jg(greater);

      c->mov4(c->constant(0), result);
      c->jmp(next);
          
      c->mark(less);
      c->mov4(c->constant(-1), result);
      c->jmp(next);

      c->mark(greater);
      c->mov4(c->constant(1), result);

      c->mark(next);
      frame->pushInt(result);

      c->release(result);
    } break;

    case lconst_0:
      frame->pushLong(c->constant(0));
      break;

    case lconst_1:
      frame->pushLong(c->constant(1));
      break;

    case ldc:
    case ldc_w: {
      uint16_t index;

      if (instruction == ldc) {
        index = codeBody(t, code, ip++);
      } else {
        index = codeReadInt16(t, code, ip);
      }

      object pool = codePool(t, code);

      if (singletonIsObject(t, pool, index - 1)) {
        object v = singletonObject(t, pool, index - 1);
        if (objectClass(t, v)
            == arrayBody(t, t->m->types, Machine::ByteArrayType))
        {
          object class_ = resolveClassInPool(t, pool, index - 1); 
          if (UNLIKELY(t->exception)) return;

          frame->pushObject(frame->append(class_));
        } else {
          frame->pushObject(frame->append(v));
        }
      } else {
        frame->pushInt(c->constant(singletonValue(t, pool, index - 1)));
      }
    } break;

    case ldc2_w: {
      uint16_t index = codeReadInt16(t, code, ip);

      object pool = codePool(t, code);

      uint64_t v;
      memcpy(&v, &singletonValue(t, pool, index - 1), 8);
      frame->pushLong(c->constant(v));
    } break;

    case ldiv_: {
      Operand* a = frame->popLong();
      c->div8(a, frame->topLong());
      c->release(a);
    } break;

    case lload:
    case dload:
      frame->loadLong(codeBody(t, code, ip++));
      break;

    case lload_0:
    case dload_0:
      frame->loadLong(0);
      break;

    case lload_1:
    case dload_1:
      frame->loadLong(1);
      break;

    case lload_2:
    case dload_2:
      frame->loadLong(2);
      break;

    case lload_3:
    case dload_3:
      frame->loadLong(3);
      break;

    case lmul: {
      Operand* a = frame->popLong();
      c->mul8(a, frame->topLong());
      c->release(a);
    } break;

    case lneg:
      c->neg8(frame->topLong());
      break;

    case lookupswitch: {
      int32_t base = ip - 1;

      ip = (ip + 3) & ~3; // pad to four byte boundary

      Operand* key = frame->popInt4();
    
      uint32_t defaultIp = base + codeReadInt32(t, code, ip);
      assert(t, defaultIp < codeLength(t, code));

      Operand* default_ = c->absolute
        (c->poolAppendPromise(c->machineIp(defaultIp)));

      int32_t pairCount = codeReadInt32(t, code, ip);

      Operand* start = 0;
      uint32_t ipTable[pairCount];
      for (int32_t i = 0; i < pairCount; ++i) {
        unsigned index = ip + (i * 8);
        int32_t key = codeReadInt32(t, code, index);
        uint32_t newIp = base + codeReadInt32(t, code, index);
        assert(t, newIp < codeLength(t, code));

        ipTable[i] = newIp;

        Promise* p = c->poolAppend(key);
        if (i == 0) {
          start = c->promiseConstant(p);
        }
        c->poolAppendPromise(c->machineIp(newIp));
      }
      assert(t, start);

      c->directCall
        (c->constant(reinterpret_cast<intptr_t>(lookUpAddress)),
         4, key, start, c->constant(pairCount), default_);

      Operand* result = ::result(c);
      c->jmp(result);
      c->release(result);

      c->release(key);

      for (int32_t i = 0; i < pairCount; ++i) {
        compile(t, frame, ipTable[i]);
        if (UNLIKELY(t->exception)) return;
      }

      compile(t, frame, defaultIp);
      if (UNLIKELY(t->exception)) return;
    } return;

    case lor: {
      Operand* a = frame->popLong();
      c->or8(a, frame->topLong());
      c->release(a);
    } break;

    case lrem: {
      Operand* a = frame->popLong();
      c->rem8(a, frame->topLong());
      c->release(a);
    } break;

    case lreturn:
    case dreturn: {
      handleExit(t, frame);
      Operand* a = frame->popLong();
      c->return8(a);
      c->release(a);
    } return;

    case lshl: {
      Operand* a = frame->popInt();
      c->shl8(a, frame->topLong());
      c->release(a);
    } break;

    case lshr: {
      Operand* a = frame->popInt();
      c->shr8(a, frame->topLong());
      c->release(a);
    } break;

    case lstore:
    case dstore:
      frame->storeLong(codeBody(t, code, ip++));
      break;

    case lstore_0:
    case dstore_0:
      frame->storeLong(0);
      break;

    case lstore_1:
    case dstore_1:
      frame->storeLong(1);
      break;

    case lstore_2:
    case dstore_2:
      frame->storeLong(2);
      break;

    case lstore_3:
    case dstore_3:
      frame->storeLong(3);
      break;

    case lsub: {
      Operand* a = frame->popLong();
      c->sub8(a, frame->topLong());
      c->release(a);
    } break;

    case lushr: {
      Operand* a = frame->popInt();
      c->ushr8(a, frame->topLong());
      c->release(a);
    } break;

    case lxor: {
      Operand* a = frame->popLong();
      c->xor8(a, frame->topLong());
      c->release(a);
    } break;

    case monitorenter: {
      Operand* a = frame->popObject();
      c->indirectCall
        (c->constant(reinterpret_cast<intptr_t>(acquireMonitorForObject)),
         frame->trace(0, false),
         2, c->thread(), a);
      c->release(a);
    } break;

    case monitorexit: {
      Operand* a = frame->popObject();
      c->indirectCall
        (c->constant(reinterpret_cast<intptr_t>(releaseMonitorForObject)),
         frame->trace(0, false),
         2, c->thread(), a);
      c->release(a);
    } break;

    case multianewarray: {
      uint16_t index = codeReadInt16(t, code, ip);
      uint8_t dimensions = codeBody(t, code, ip++);

      object class_ = resolveClassInPool(t, codePool(t, code), index - 1);
      if (UNLIKELY(t->exception)) return;
      PROTECT(t, class_);

      Operand* stack = c->temporary();
<<<<<<< HEAD
      mov(c, c->stack(), stack);
=======
      c->mov(c->stack(), stack);
>>>>>>> ce2f5dd3

      c->indirectCall
        (c->constant(reinterpret_cast<intptr_t>(makeMultidimensionalArray)),
         frame->trace(0, false),
         4, c->thread(), frame->append(class_), stack,
         c->constant(dimensions));
      
      c->release(stack);

      c->release(stack);

      Operand* result = ::result(c);

      frame->pop(dimensions);
      frame->pushObject(result);
      c->release(result);
    } break;

    case new_: {
      uint16_t index = codeReadInt16(t, code, ip);
        
      object class_ = resolveClassInPool(t, codePool(t, code), index - 1);
      if (UNLIKELY(t->exception)) return;
      PROTECT(t, class_);
        
      initClass(t, class_);
      if (UNLIKELY(t->exception)) return;

      if (classVmFlags(t, class_) & WeakReferenceFlag) {
        c->indirectCall
          (c->constant(reinterpret_cast<intptr_t>(makeNewWeakReference)),
           frame->trace(0, false),
           2, c->thread(), frame->append(class_));
      } else {
        c->indirectCall
          (c->constant(reinterpret_cast<intptr_t>(makeNew)),
           frame->trace(0, false),
           2, c->thread(), frame->append(class_));
      }

      Operand* result = ::result(c);
      frame->pushObject(result);
      c->release(result);
    } break;

    case newarray: {
      uint8_t type = codeBody(t, code, ip++);

      Operand* nonnegative = c->label();

      Operand* length = frame->popInt4();
      c->cmp4(c->constant(0), length);

      c->jge(nonnegative);

      c->indirectCallNoReturn
        (c->constant(reinterpret_cast<intptr_t>(throwNegativeArraySize)),
         frame->trace(0, false),
         2, c->thread(), length);

      c->mark(nonnegative);

      object (*constructor)(Thread*, uintptr_t, bool);
      switch (type) {
      case T_BOOLEAN:
        constructor = makeBooleanArray;
        break;

      case T_CHAR:
        constructor = makeCharArray;
        break;

      case T_FLOAT:
        constructor = makeFloatArray;
        break;

      case T_DOUBLE:
        constructor = makeDoubleArray;
        break;

      case T_BYTE:
        constructor = makeByteArray;
        break;

      case T_SHORT:
        constructor = makeShortArray;
        break;

      case T_INT:
        constructor = makeIntArray;
        break;

      case T_LONG:
        constructor = makeLongArray;
        break;

      default: abort(t);
      }

      c->indirectCall
        (c->constant(reinterpret_cast<intptr_t>(makeBlankArray)),
         frame->trace(0, false),
         3, c->thread(), c->constant(reinterpret_cast<intptr_t>(constructor)),
         length);
      
      Operand* result = ::result(c);

      c->release(length);

      frame->pushObject(result);
      c->release(result);
    } break;

    case nop: break;

    case pop_:
      frame->pop(1);
      break;

    case pop2:
      frame->pop(2);
      break;

    case putfield:
    case putstatic: {
      uint16_t index = codeReadInt16(t, code, ip);
    
      object field = resolveField(t, codePool(t, code), index - 1);
      if (UNLIKELY(t->exception)) return;

      object staticTable = 0;

      if (instruction == putstatic) {
        PROTECT(t, field);

        initClass(t, fieldClass(t, field));
        if (UNLIKELY(t->exception)) return;  

        staticTable = classStaticTable(t, fieldClass(t, field));      
      }

      Operand* value;
      switch (fieldCode(t, field)) {
      case ByteField:
      case BooleanField:
      case CharField:
      case ShortField:
      case FloatField:
      case IntField: {
        value = frame->popInt();
      } break;

      case DoubleField:
      case LongField: {
        value = frame->popLong();
      } break;

      case ObjectField: {
        value = frame->popObject();
      } break;

      default: abort(t);
      }

      Operand* table;

      if (instruction == putstatic) {
        table = frame->append(staticTable);
      } else {
        table = frame->popObject();
      }

      TraceElement* trace = 0;
      if (instruction == putfield and fieldCode(t, field) != ObjectField) {
        trace = frame->trace(0, false);
      }

      switch (fieldCode(t, field)) {
      case ByteField:
      case BooleanField:
        c->mov1(value, c->memory(table, fieldOffset(t, field), 0, 1, trace));
        break;

      case CharField:
      case ShortField:
        c->mov2(value, c->memory(table, fieldOffset(t, field), 0, 1, trace));
        break;
            
      case FloatField:
      case IntField:
        c->mov4(value, c->memory(table, fieldOffset(t, field), 0, 1, trace));
        break;

      case DoubleField:
      case LongField:
        c->mov8(value, c->memory(table, fieldOffset(t, field), 0, 1, trace));
        break;

      case ObjectField:
        if (instruction == putfield) {
          c->indirectCall
            (c->constant(reinterpret_cast<intptr_t>(setMaybeNull)),
             frame->trace(0, false),
             4, c->thread(), table, c->constant(fieldOffset(t, field)), value);
        } else {
          c->directCall
            (c->constant(reinterpret_cast<intptr_t>(set)),
             4, c->thread(), table, c->constant(fieldOffset(t, field)), value);
        }
        break;

      default: abort(t);
      }

      if (instruction == putfield) {
        c->release(table);
      }
      c->release(value);
    } break;

    case ret:
      c->jmp
        (c->memory
         (c->base(), localOffset
          (t, codeBody(t, code, ip), context->method)));
      return;

    case return_:
      handleExit(t, frame);
      c->epilogue();
      c->ret();
      return;

    case sipush:
      frame->pushInt
        (c->constant(static_cast<int16_t>(codeReadInt16(t, code, ip))));
      break;

    case swap:
      frame->swap();
      break;

    case tableswitch: {
      int32_t base = ip - 1;

      ip = (ip + 3) & ~3; // pad to four byte boundary

      Operand* key = frame->popInt4();

      uint32_t defaultIp = base + codeReadInt32(t, code, ip);
      assert(t, defaultIp < codeLength(t, code));
      
      int32_t bottom = codeReadInt32(t, code, ip);
      int32_t top = codeReadInt32(t, code, ip);
        
      Operand* start = 0;
      uint32_t ipTable[top - bottom + 1];
      for (int32_t i = 0; i < top - bottom + 1; ++i) {
        unsigned index = ip + (i * 4);
        uint32_t newIp = base + codeReadInt32(t, code, index);
        assert(t, newIp < codeLength(t, code));

        ipTable[i] = newIp;

        Promise* p = c->poolAppendPromise(c->machineIp(newIp));
        if (i == 0) {
          start = c->promiseConstant(p);
        }
      }
      assert(t, start);

      Operand* defaultCase = c->label();
      
      c->cmp4(c->constant(bottom), key);
      c->jl(defaultCase);

      c->cmp4(c->constant(top), key);
      c->jg(defaultCase);

      c->sub4(c->constant(bottom), key);
      c->jmp(c->memory(start, 0, key, BytesPerWord));

      c->mark(defaultCase);
      c->jmp(frame->machineIp(defaultIp));

      c->release(key);

      for (int32_t i = 0; i < top - bottom + 1; ++i) {
        compile(t, frame, ipTable[i]);
        if (UNLIKELY(t->exception)) return;
      }

      compile(t, frame, defaultIp);
      if (UNLIKELY(t->exception)) return;
    } return;

    case wide: {
      switch (codeBody(t, code, ip++)) {
      case aload: {
        frame->loadObject(codeReadInt16(t, code, ip));
      } break;

      case astore: {
        frame->storeObject(codeReadInt16(t, code, ip));
      } break;

      case iinc: {
        uint16_t index = codeReadInt16(t, code, ip);
        uint16_t count = codeReadInt16(t, code, ip);

        frame->increment(index, count);
      } break;

      case iload: {
        frame->loadInt(codeReadInt16(t, code, ip));
      } break;

      case istore: {
        frame->storeInt(codeReadInt16(t, code, ip));
      } break;

      case lload: {
        frame->loadLong(codeReadInt16(t, code, ip));
      } break;

      case lstore: {
        frame->storeLong(codeReadInt16(t, code, ip));
      } break;

      case ret:
        c->jmp
          (c->memory
           (c->base(), localOffset
            (t, codeReadInt16(t, code, ip), context->method)));
        return;

      default: abort(t);
      }
    } break;

    default: abort(t);
    }
  }
}

void
logCompile(const void* code, unsigned size, const char* class_,
           const char* name)
{
  if (Verbose) {
    fprintf(stderr, "%s.%s from %p to %p\n",
            class_, name, code, static_cast<const uint8_t*>(code) + size);
  }
}

object
finish(MyThread* t, Context* context, const char* name)
{
  Compiler* c = context->c;

  unsigned count = ceiling(c->codeSize() + c->poolSize(), BytesPerWord);
  unsigned size = count + singletonMaskSize(count);
  object result = allocate2
    (t, SingletonBody + size * BytesPerWord, true, true);
  initSingleton(t, result, size, true); 
  singletonMask(t, result)[0] = 1;

  uint8_t* start = reinterpret_cast<uint8_t*>(&singletonValue(t, result, 0));

  c->writeTo(start);

  if (context->method) {
    PROTECT(t, result);

    unsigned mapSize = Frame::mapSizeInWords(t, context->method);

    for (TraceElement* p = context->traceLog; p; p = p->next) {
      object node = makeTraceNode
        (t, p->address->value(c), 0, context->method, p->target,
         p->virtualCall, mapSize, false);

      if (mapSize) {
        memcpy(&traceNodeMap(t, node, 0), p->map, mapSize * BytesPerWord);
      }

      insertTraceNode(t, node);
    }

    for (PoolElement* p = context->objectPool; p; p = p->next) {
      intptr_t offset = p->address->value(c)
        - reinterpret_cast<intptr_t>(start);

      singletonMarkObject(t, result, offset / BytesPerWord);

      set(t, result, SingletonBody + offset, p->value);
    }

    object code = methodCode(t, context->method);
    PROTECT(t, code);

    {
      object oldTable = codeExceptionHandlerTable(t, code);
      if (oldTable) {
        PROTECT(t, oldTable);

        unsigned length = exceptionHandlerTableLength(t, oldTable);
        object newTable = makeExceptionHandlerTable(t, length, false);
        for (unsigned i = 0; i < length; ++i) {
          ExceptionHandler* oldHandler = exceptionHandlerTableBody
            (t, oldTable, i);
          ExceptionHandler* newHandler = exceptionHandlerTableBody
            (t, newTable, i);

          exceptionHandlerStart(newHandler)
            = c->machineIp(exceptionHandlerStart(oldHandler))->value(c)
            - reinterpret_cast<intptr_t>(start);

          exceptionHandlerEnd(newHandler)
            = c->machineIp(exceptionHandlerEnd(oldHandler))->value(c)
            - reinterpret_cast<intptr_t>(start);

          exceptionHandlerIp(newHandler)
            = c->machineIp(exceptionHandlerIp(oldHandler))->value(c)
            - reinterpret_cast<intptr_t>(start);

          exceptionHandlerCatchType(newHandler)
            = exceptionHandlerCatchType(oldHandler);
        }

        set(t, code, CodeExceptionHandlerTable, newTable);
      }
    }

    {
      object oldTable = codeLineNumberTable(t, code);
      if (oldTable) {
        PROTECT(t, oldTable);

        unsigned length = lineNumberTableLength(t, oldTable);
        object newTable = makeLineNumberTable(t, length, false);
        for (unsigned i = 0; i < length; ++i) {
          LineNumber* oldLine = lineNumberTableBody(t, oldTable, i);
          LineNumber* newLine = lineNumberTableBody(t, newTable, i);

          lineNumberIp(newLine)
            = c->machineIp(lineNumberIp(oldLine))->value(c)
            - reinterpret_cast<intptr_t>(start);

          lineNumberLine(newLine) = lineNumberLine(oldLine);
        }

        set(t, code, CodeLineNumberTable, newTable);
      }
    }

    if (Verbose) {
      logCompile
        (start, c->codeSize(),
         reinterpret_cast<const char*>
         (&byteArrayBody(t, className(t, methodClass(t, context->method)), 0)),
         reinterpret_cast<const char*>
         (&byteArrayBody(t, methodName(t, context->method), 0)));
    }

    // for debugging:
    if (false and
        strcmp
        (reinterpret_cast<const char*>
         (&byteArrayBody(t, className(t, methodClass(t, context->method)), 0)),
         "Misc") == 0 and
        strcmp
        (reinterpret_cast<const char*>
         (&byteArrayBody(t, methodName(t, context->method), 0)),
         "syncStatic") == 0)
    {
      asm("int3");
    }
  } else {
    if (Verbose) {
      logCompile(start, c->codeSize(), 0, name);
    }
  }

  return result;
}

object
compile(MyThread* t, Context* context)
{
  Compiler* c = context->c;

  c->prologue();

  object code = methodCode(t, context->method);
  PROTECT(t, code);

  unsigned footprint = methodParameterFootprint(t, context->method);
  unsigned locals = codeMaxLocals(t, code);
  c->reserve(locals - footprint);

  uintptr_t map[Frame::mapSizeInWords(t, context->method)];
  Frame frame(context, map);

  handleEntrance(t, &frame);

  compile(t, &frame, 0);
  if (UNLIKELY(t->exception)) return 0;

  object eht = codeExceptionHandlerTable(t, methodCode(t, context->method));
  if (eht) {
    PROTECT(t, eht);

    for (unsigned i = 0; i < exceptionHandlerTableLength(t, eht); ++i) {
      ExceptionHandler* eh = exceptionHandlerTableBody(t, eht, i);

      assert(t, getBit(context->codeMask, exceptionHandlerStart(eh)));
        
      uintptr_t map[Frame::mapSizeInWords(t, context->method)];
      Frame frame2(&frame, map);
      frame2.pushObject();

      compile(t, &frame2, exceptionHandlerIp(eh));
      if (UNLIKELY(t->exception)) return 0;
    }
  }

  return finish(t, context, 0);
}

void
compile(MyThread* t, object method);

void*
compileMethod2(MyThread* t)
{
  object node = findTraceNode(t, *static_cast<void**>(t->stack));
  PROTECT(t, node);

  object target = traceNodeTarget(t, node);
  PROTECT(t, target);

  if (traceNodeVirtualCall(t, node)) {
    target = resolveTarget(t, t->stack, traceNodeTarget(t, node));
  }

  if (LIKELY(t->exception == 0)) {
    compile(t, target);
  }

  if (UNLIKELY(t->exception)) {
    return 0;
  } else {
    if (not traceNodeVirtualCall(t, node)) {
      Context context(t);
      context.c->updateCall
        (reinterpret_cast<void*>(traceNodeAddress(t, node)),
         &singletonValue(t, methodCompiled(t, target), 0));
    }
    return &singletonValue(t, methodCompiled(t, target), 0);
  }
}

void*
compileMethod(MyThread* t)
{
  void* r = compileMethod2(t);

  if (UNLIKELY(t->exception)) {
    unwind(t);
  } else {
    return r;
  }
}

uint64_t
invokeNative2(MyThread* t, object method)
{
  PROTECT(t, method);

  if (objectClass(t, methodCode(t, method))
      == arrayBody(t, t->m->types, Machine::ByteArrayType))
  {
    void* function = resolveNativeMethod(t, method);
    if (UNLIKELY(function == 0)) {
      object message = makeString
        (t, "%s", &byteArrayBody(t, methodCode(t, method), 0));
      t->exception = makeUnsatisfiedLinkError(t, message);
      return 0;
    }

    object p = makePointer(t, function);
    set(t, method, MethodCode, p);
  }

  object class_ = methodClass(t, method);
  PROTECT(t, class_);

  unsigned footprint = methodParameterFootprint(t, method) + 1;
  if (methodFlags(t, method) & ACC_STATIC) {
    ++ footprint;
  }
  unsigned count = methodParameterCount(t, method) + 2;

  uintptr_t args[footprint];
  unsigned argOffset = 0;
  uint8_t types[count];
  unsigned typeOffset = 0;

  args[argOffset++] = reinterpret_cast<uintptr_t>(t);
  types[typeOffset++] = POINTER_TYPE;

  uintptr_t* sp = static_cast<uintptr_t*>(t->stack)
    + methodParameterFootprint(t, method);

  if (methodFlags(t, method) & ACC_STATIC) {
    args[argOffset++] = reinterpret_cast<uintptr_t>(&class_);
  } else {
    args[argOffset++] = reinterpret_cast<uintptr_t>(sp--);
  }
  types[typeOffset++] = POINTER_TYPE;

  MethodSpecIterator it
    (t, reinterpret_cast<const char*>
     (&byteArrayBody(t, methodSpec(t, method), 0)));
  
  while (it.hasNext()) {
    unsigned type = types[typeOffset++]
      = fieldType(t, fieldCode(t, *it.next()));

    switch (type) {
    case INT8_TYPE:
    case INT16_TYPE:
    case INT32_TYPE:
    case FLOAT_TYPE:
      args[argOffset++] = *(sp--);
      break;

    case INT64_TYPE:
    case DOUBLE_TYPE: {
      memcpy(args + argOffset, sp - 1, 8);
      argOffset += (8 / BytesPerWord);
      sp -= 2;
    } break;

    case POINTER_TYPE: {
      if (*sp) {
        args[argOffset++] = reinterpret_cast<uintptr_t>(sp);
      } else {
        args[argOffset++] = 0;
      }
      -- sp;
    } break;

    default: abort(t);
    }
  }

  void* function = pointerValue(t, methodCode(t, method));
  unsigned returnCode = methodReturnCode(t, method);
  unsigned returnType = fieldType(t, returnCode);
  uint64_t result;
  
  if (DebugNatives) {
    fprintf(stderr, "invoke native method %s.%s\n",
            &byteArrayBody(t, className(t, methodClass(t, method)), 0),
            &byteArrayBody(t, methodName(t, method), 0));
  }

  { ENTER(t, Thread::IdleState);

    result = t->m->system->call
      (function,
       args,
       types,
       count,
       footprint * BytesPerWord,
       returnType);
  }

  if (DebugNatives) {
    fprintf(stderr, "return from native method %s.%s\n",
            &byteArrayBody(t, className(t, methodClass(t, method)), 0),
            &byteArrayBody(t, methodName(t, method), 0));
  }

  if (LIKELY(t->exception == 0)) {
    switch (returnCode) {
    case ByteField:
    case BooleanField:
      return static_cast<int8_t>(result);

    case CharField:
      return static_cast<uint16_t>(result);

    case ShortField:
      return static_cast<int16_t>(result);

    case FloatField:
    case IntField:
      return static_cast<int32_t>(result);

    case LongField:
    case DoubleField:
      return result;

    case ObjectField:
      return static_cast<uintptr_t>(result) ? *reinterpret_cast<uintptr_t*>
        (static_cast<uintptr_t>(result)) : 0;

    case VoidField:
      return 0;

    default: abort(t);
    }
  } else {
    return 0;
  }
}

uint64_t
invokeNative(MyThread* t)
{
  object node = findTraceNode(t, *static_cast<void**>(t->stack));
  object target = resolveTarget(t, t->stack, traceNodeTarget(t, node));
  uint64_t result = 0;

  if (LIKELY(t->exception == 0)) {
    result = invokeNative2(t, target);
  }

  if (UNLIKELY(t->exception)) {
    unwind(t);
  } else {
    return result;
  }
}

void
visitParameters(MyThread* t, Heap::Visitor* v, void* base, object method)
{
  const char* spec = reinterpret_cast<const char*>
    (&byteArrayBody(t, methodSpec(t, method), 0));

  unsigned index = 0;
  if ((methodFlags(t, method) & ACC_STATIC) == 0) {
    v->visit(localObject(t, base, method, index++));        
  }

  for (MethodSpecIterator it(t, spec); it.hasNext();) {
    switch (*it.next()) {
    case 'L':
    case '[':
      v->visit(localObject(t, base, method, index++));
      break;
      
    case 'J':
    case 'D':
      index += 2;
      break;

    default:
      ++ index;
      break;
    }
  }

  assert(t, index == methodParameterFootprint(t, method));
}

void
visitStackAndLocals(MyThread* t, Heap::Visitor* v, void* base, object node)
{
  object method = traceNodeMethod(t, node);

  unsigned parameterFootprint = methodParameterFootprint(t, method);
  unsigned count = codeMaxStack(t, methodCode(t, method))
    + codeMaxLocals(t, methodCode(t, method))
    - parameterFootprint;
      
  if (count) {
    uintptr_t* map = &traceNodeMap(t, node, 0);

    for (unsigned i = 0; i < count; ++i) {
      if (getBit(map, i)) {
        v->visit(localObject(t, base, method, i + parameterFootprint));
      }
    }
  }
}

void
visitStack(MyThread* t, Heap::Visitor* v)
{
  void* ip = t->ip;
  void* base = t->base;
  void** stack = static_cast<void**>(t->stack);
  if (ip == 0 and stack) {
    ip = *stack;
  }

  MyThread::CallTrace* trace = t->trace;

  while (stack) {
    object node = findTraceNode(t, ip);
    if (node) {
      PROTECT(t, node);

      // we only need to visit the parameters of this method if the
      // caller is native.  Otherwise, the caller owns them.
      object next = findTraceNode(t, static_cast<void**>(base)[1]);
      object method = traceNodeMethod(t, node);
      
      if (next == 0) {
        visitParameters(t, v, base, method);
      }
      
      visitStackAndLocals(t, v, base, node);

      stack = static_cast<void**>(base) + 1;
      if (stack) {
        ip = *stack;
      }
      base = *static_cast<void**>(base);
    } else if (trace) {
      base = trace->base;
      stack = static_cast<void**>(trace->stack);
      if (stack) {
        ip = *stack;
      }
      trace = trace->next;
    } else {
      break;
    }
  }  
}

object
compileDefault(MyThread* t, Context* context)
{
  Compiler* c = context->c;

  mov(c, c->base(), c->memory(c->thread(), difference(&(t->base), t)));
  mov(c, c->stack(), c->memory(c->thread(), difference(&(t->stack), t)));

  c->directCall
     (c->constant(reinterpret_cast<intptr_t>(compileMethod)),
      1, c->thread());

  Operand* result = ::result(c);
  c->jmp(result);
  c->release(result);

  return finish(t, context, "default");
}

object
compileNative(MyThread* t, Context* context)
{
  Compiler* c = context->c;

  mov(c, c->base(), c->memory(c->thread(), difference(&(t->base), t)));
  mov(c, c->stack(), c->memory(c->thread(), difference(&(t->stack), t)));

  c->directCall
    (c->constant(reinterpret_cast<intptr_t>(invokeNative)), 1, c->thread());
  
  c->ret();

  return finish(t, context, "native");
}

class ArgumentList {
 public:
  ArgumentList(Thread* t, uintptr_t* array, bool* objectMask, object this_,
               const char* spec, bool indirectObjects, va_list arguments):
    t(static_cast<MyThread*>(t)),
    array(array),
    objectMask(objectMask),
    position(0),
    protector(this)
  {
    if (this_) {
      addObject(this_);
    }

    for (MethodSpecIterator it(t, spec); it.hasNext();) {
      switch (*it.next()) {
      case 'L':
      case '[':
        if (indirectObjects) {
          object* v = va_arg(arguments, object*);
          addObject(v ? *v : 0);
        } else {
          addObject(va_arg(arguments, object));
        }
        break;
      
      case 'J':
      case 'D':
        addLong(va_arg(arguments, uint64_t));
        break;

      default:
        addInt(va_arg(arguments, uint32_t));
        break;        
      }
    }
  }

  ArgumentList(Thread* t, uintptr_t* array, bool* objectMask, object this_,
               const char* spec, object arguments):
    t(static_cast<MyThread*>(t)),
    array(array),
    objectMask(objectMask),
    position(0),
    protector(this)
  {
    if (this_) {
      addObject(this_);
    }

    unsigned index = 0;
    for (MethodSpecIterator it(t, spec); it.hasNext();) {
      switch (*it.next()) {
      case 'L':
      case '[':
        addObject(objectArrayBody(t, arguments, index++));
        break;
      
      case 'J':
      case 'D':
        addLong(cast<int64_t>(objectArrayBody(t, arguments, index++),
                              BytesPerWord));
        break;

      default:
        addInt(cast<int32_t>(objectArrayBody(t, arguments, index++),
                             BytesPerWord));
        break;        
      }
    }
  }

  void addObject(object v) {
    array[position] = reinterpret_cast<uintptr_t>(v);
    objectMask[position] = true;
    ++ position;
  }

  void addInt(uintptr_t v) {
    array[position] = v;
    objectMask[position] = false;
    ++ position;
  }

  void addLong(uint64_t v) {
    if (BytesPerWord == 8) {
      memcpy(array + position + 1, &v, 8);
    } else {
      memcpy(array + position, &v, 8);
    }
    objectMask[position] = false;
    objectMask[position + 1] = false;
    position += 2;
  }

  MyThread* t;
  uintptr_t* array;
  bool* objectMask;
  unsigned position;

  class MyProtector: public Thread::Protector {
   public:
    MyProtector(ArgumentList* list): Protector(list->t), list(list) { }

    virtual void visit(Heap::Visitor* v) {
      for (unsigned i = 0; i < list->position; ++i) {
        if (list->objectMask[i]) {
          v->visit(reinterpret_cast<object*>(list->array + i));
        }
      }
    }

    ArgumentList* list;
  } protector;
};

object
invoke(Thread* thread, object method, ArgumentList* arguments)
{
  MyThread* t = static_cast<MyThread*>(thread);
  
  unsigned returnCode = methodReturnCode(t, method);
  unsigned returnType = fieldType(t, returnCode);

  Reference* reference = t->reference;
  uint64_t result;

  { MyThread::CallTrace trace(t);

    result = vmInvoke
      (t, &singletonValue(t, methodCompiled(t, method), 0), arguments->array,
       arguments->position, returnType);
  }

  while (t->reference != reference) {
    dispose(t, t->reference);
  }

  object r;
  switch (returnCode) {
  case ByteField:
  case BooleanField:
  case CharField:
  case ShortField:
  case FloatField:
  case IntField:
    r = makeInt(t, result);
    break;

  case LongField:
  case DoubleField:
    r = makeLong(t, result);
    break;

  case ObjectField:
    r = reinterpret_cast<object>(result);
    break;

  case VoidField:
    r = 0;
    break;

  default:
    abort(t);
  };

  return r;
}

class SegFaultHandler: public System::SignalHandler {
 public:
  SegFaultHandler(): m(0) { }

  virtual bool handleSignal(void** ip, void** base, void** stack,
                            void** thread)
  {
    MyThread* t = static_cast<MyThread*>(m->localThread->get());
    if (t->state == Thread::ActiveState) {
      object node = findTraceNode(t, *ip);
      if (node) {
        t->ip = *ip;
        t->base = *base;
        t->stack = *stack;
        t->exception = makeNullPointerException(t);

        findUnwindTarget(t, ip, base, stack);
        *thread = t;
        return true;
      }
    }
    return false;
  }

  Machine* m;
};

class MyProcessor: public Processor {
 public:
  MyProcessor(System* s):
    s(s),
    defaultCompiled(0),
    nativeCompiled(0),
    addressTable(0),
    addressCount(0),
    indirectCaller(0)
  { }

  virtual Thread*
  makeThread(Machine* m, object javaThread, Thread* parent)
  {
    MyThread* t = new (s->allocate(sizeof(MyThread)))
      MyThread(m, javaThread, parent);
    t->init();
    return t;
  }

  object getDefaultCompiled(MyThread* t) {
    if (defaultCompiled == 0) {
      Context context(t);
      defaultCompiled = compileDefault(t, &context);
    }
    return defaultCompiled;
  }

  object getNativeCompiled(MyThread* t) {
    if (nativeCompiled == 0) {
      Context context(t);
      nativeCompiled = compileNative(t, &context);
    }
    return nativeCompiled;
  }

  virtual object
  makeMethod(vm::Thread* t,
             uint8_t vmFlags,
             uint8_t returnCode,
             uint8_t parameterCount,
             uint8_t parameterFootprint,
             uint16_t flags,
             uint16_t offset,
             object name,
             object spec,
             object class_,
             object code)
  {
    object compiled
      = ((flags & ACC_NATIVE)
         ? getNativeCompiled(static_cast<MyThread*>(t))
         : getDefaultCompiled(static_cast<MyThread*>(t)));

    return vm::makeMethod
      (t, vmFlags, returnCode, parameterCount, parameterFootprint, flags,
       offset, name, spec, class_, code, compiled);
  }

  virtual object
  makeClass(vm::Thread* t,
            uint16_t flags,
            uint8_t vmFlags,
            uint8_t arrayDimensions,
            uint16_t fixedSize,
            uint16_t arrayElementSize,
            object objectMask,
            object name,
            object super,
            object interfaceTable,
            object virtualTable,
            object fieldTable,
            object methodTable,
            object staticTable,
            object loader,
            unsigned vtableLength)
  {
    return vm::makeClass
      (t, flags, vmFlags, arrayDimensions, fixedSize, arrayElementSize,
       objectMask, name, super, interfaceTable, virtualTable, fieldTable,
       methodTable, staticTable, loader, vtableLength, false);
  }

  virtual void
  initVtable(Thread* t, object c)
  {
    for (unsigned i = 0; i < classLength(t, c); ++i) {
      object compiled
        = ((classFlags(t, c) & ACC_NATIVE)
           ? getNativeCompiled(static_cast<MyThread*>(t))
           : getDefaultCompiled(static_cast<MyThread*>(t)));

      classVtable(t, c, i) = &singletonBody(t, compiled, 0);
    }
  }

  virtual void
  initClass(Thread* t, object c)
  {
    PROTECT(t, c);
    
    ACQUIRE(t, t->m->classLock);
    if (classVmFlags(t, c) & NeedInitFlag
        and (classVmFlags(t, c) & InitFlag) == 0)
    {
      classVmFlags(t, c) |= InitFlag;
      invoke(t, classInitializer(t, c), 0);
      if (t->exception) {
        t->exception = makeExceptionInInitializerError(t, t->exception);
      }
      classVmFlags(t, c) &= ~(NeedInitFlag | InitFlag);
    }
  }

  virtual void
  visitObjects(Thread* vmt, Heap::Visitor* v)
  {
    MyThread* t = static_cast<MyThread*>(vmt);

    if (t == t->m->rootThread) {
      v->visit(&defaultCompiled);
      v->visit(&nativeCompiled);
      v->visit(&addressTable);
    }

    for (Reference* r = t->reference; r; r = r->next) {
      v->visit(&(r->target));
    }

    visitStack(t, v);
  }

  virtual void
  walkStack(Thread* vmt, StackVisitor* v)
  {
    MyThread* t = static_cast<MyThread*>(vmt);

    MyStackWalker walker(t);
    walker.walk(v);
  }

  virtual int
  lineNumber(Thread* vmt, object method, int ip)
  {
    return findLineNumber(static_cast<MyThread*>(vmt), method, ip);
  }

  virtual object*
  makeLocalReference(Thread* vmt, object o)
  {
    if (o) {
      MyThread* t = static_cast<MyThread*>(vmt);

      Reference* r = new (t->m->system->allocate(sizeof(Reference)))
        Reference(o, &(t->reference));

      return &(r->target);
    } else {
      return 0;
    }
  }

  virtual void
  disposeLocalReference(Thread* t, object* r)
  {
    if (r) {
      vm::dispose(t, reinterpret_cast<Reference*>(r));
    }
  }

  virtual object
  invokeArray(Thread* t, object method, object this_, object arguments)
  {
    assert(t, t->state == Thread::ActiveState
           or t->state == Thread::ExclusiveState);

    assert(t, ((methodFlags(t, method) & ACC_STATIC) == 0) xor (this_ == 0));

    const char* spec = reinterpret_cast<char*>
      (&byteArrayBody(t, methodSpec(t, method), 0));

    unsigned size = methodParameterFootprint(t, method);
    uintptr_t array[size];
    bool objectMask[size];
    ArgumentList list(t, array, objectMask, this_, spec, arguments);
    
    PROTECT(t, method);

    compile(static_cast<MyThread*>(t), method);

    if (LIKELY(t->exception == 0)) {
      return ::invoke(t, method, &list);
    }

    return 0;
  }

  virtual object
  invokeList(Thread* t, object method, object this_, bool indirectObjects,
             va_list arguments)
  {
    assert(t, t->state == Thread::ActiveState
           or t->state == Thread::ExclusiveState);

    assert(t, ((methodFlags(t, method) & ACC_STATIC) == 0) xor (this_ == 0));
    
    const char* spec = reinterpret_cast<char*>
      (&byteArrayBody(t, methodSpec(t, method), 0));

    unsigned size = methodParameterFootprint(t, method);
    uintptr_t array[size];
    bool objectMask[size];
    ArgumentList list
      (t, array, objectMask, this_, spec, indirectObjects, arguments);

    PROTECT(t, method);

    compile(static_cast<MyThread*>(t), method);

    if (LIKELY(t->exception == 0)) {
      return ::invoke(t, method, &list);
    }

    return 0;
  }

  virtual object
  invokeList(Thread* t, const char* className, const char* methodName,
             const char* methodSpec, object this_, va_list arguments)
  {
    assert(t, t->state == Thread::ActiveState
           or t->state == Thread::ExclusiveState);

    unsigned size = parameterFootprint(t, methodSpec, false);
    uintptr_t array[size];
    bool objectMask[size];
    ArgumentList list
      (t, array, objectMask, this_, methodSpec, false, arguments);

    object method = resolveMethod(t, className, methodName, methodSpec);
    if (LIKELY(t->exception == 0)) {
      assert(t, ((methodFlags(t, method) & ACC_STATIC) == 0) xor (this_ == 0));

      PROTECT(t, method);
      
      compile(static_cast<MyThread*>(t), method);

      if (LIKELY(t->exception == 0)) {
        return ::invoke(t, method, &list);
      }
    }

    return 0;
  }

  virtual void dispose(Thread* vmt) {
    MyThread* t = static_cast<MyThread*>(vmt);

    t->m->system->handleSegFault(0);

    while (t->reference) {
      vm::dispose(t, t->reference);
    }
  }

  virtual void dispose() {
    if (indirectCaller) {
      s->free(indirectCaller);
    }

    s->free(this);
  }
  
  System* s;
  object defaultCompiled;
  object nativeCompiled;
  object addressTable;
  unsigned addressCount;
  uint8_t* indirectCaller;
  SegFaultHandler segFaultHandler;
};

MyProcessor*
processor(MyThread* t)
{
  MyProcessor* p = static_cast<MyProcessor*>(t->m->processor);
  if (p->addressTable == 0) {
    ACQUIRE(t, t->m->classLock);

    if (p->addressTable == 0) {
      p->addressTable = makeArray(t, 128, true);

      Context context(t);
      Compiler* c = context.c;

      mov(c, c->base(), c->memory(c->thread(), difference(&(t->base), t)));
      mov(c, c->stack(), c->memory(c->thread(), difference(&(t->stack), t)));

      c->jmp(c->indirectTarget());

      p->indirectCaller = static_cast<uint8_t*>
        (t->m->system->allocate(c->codeSize()));
      c->writeTo(p->indirectCaller);

      if (Verbose) {
        logCompile(p->indirectCaller, c->codeSize(), 0, "indirect caller");
      }
    }

    p->segFaultHandler.m = t->m;
    expect(t, t->m->system->success
           (t->m->system->handleSegFault(&(p->segFaultHandler))));
  }
  return p;
}

void
compile(MyThread* t, object method)
{
  MyProcessor* p = processor(t);

  if (methodCompiled(t, method) == p->getDefaultCompiled(t)) {
    PROTECT(t, method);

    ACQUIRE(t, t->m->classLock);
    
    if (methodCompiled(t, method) == p->getDefaultCompiled(t)) {
      Context context(t, method, p->indirectCaller);
    
      object compiled = compile(t, &context);
      set(t, method, MethodCompiled, compiled);

      if (methodVirtual(t, method)) {
        classVtable(t, methodClass(t, method), methodOffset(t, method))
          = &singletonValue(t, compiled, 0);
      }
    }
  }
}

object
findTraceNode(MyThread* t, void* address)
{
  if (DebugTraces) {
    fprintf(stderr, "find trace node %p\n", address);
  }

  MyProcessor* p = processor(t);
  object table = p->addressTable;

  intptr_t key = reinterpret_cast<intptr_t>(address);
  unsigned index = static_cast<uintptr_t>(key) 
    & (arrayLength(t, table) - 1);

  for (object n = arrayBody(t, table, index);
       n; n = traceNodeNext(t, n))
  {
    intptr_t k = traceNodeAddress(t, n);

    if (k == key) {
      return n;
    }
  }

  return 0;
}

object
resizeTable(MyThread* t, object oldTable, unsigned newLength)
{
  PROTECT(t, oldTable);

  object oldNode = 0;
  PROTECT(t, oldNode);

  object newTable = makeArray(t, newLength, true);
  PROTECT(t, newTable);

  for (unsigned i = 0; i < arrayLength(t, oldTable); ++i) {
    for (oldNode = arrayBody(t, oldTable, i);
         oldNode;
         oldNode = traceNodeNext(t, oldNode))
    {
      intptr_t k = traceNodeAddress(t, oldNode);

      unsigned index = k & (newLength - 1);

      object newNode = makeTraceNode
        (t, traceNodeAddress(t, oldNode),
         arrayBody(t, newTable, index),
         traceNodeMethod(t, oldNode),
         traceNodeTarget(t, oldNode),
         traceNodeVirtualCall(t, oldNode),
         traceNodeLength(t, oldNode),
         false);

      if (traceNodeLength(t, oldNode)) {
        memcpy(&traceNodeMap(t, newNode, 0),
               &traceNodeMap(t, oldNode, 0),
               traceNodeLength(t, oldNode) * BytesPerWord);
      }

      set(t, newTable, ArrayBody + (index * BytesPerWord), newNode);
    }
  }

  return newTable;
}

void
insertTraceNode(MyThread* t, object node)
{
  if (DebugTraces) {
    fprintf(stderr, "insert trace node %p\n",
            reinterpret_cast<void*>(traceNodeAddress(t, node)));
  }

  MyProcessor* p = processor(t);
  PROTECT(t, node);

  ++ p->addressCount;

  if (p->addressCount >= arrayLength(t, p->addressTable) * 2) { 
    p->addressTable = resizeTable
      (t, p->addressTable, arrayLength(t, p->addressTable) * 2);
  }

  intptr_t key = traceNodeAddress(t, node);
  unsigned index = static_cast<uintptr_t>(key)
    & (arrayLength(t, p->addressTable) - 1);

  set(t, node, TraceNodeNext, arrayBody(t, p->addressTable, index));
  set(t, p->addressTable, ArrayBody + (index * BytesPerWord), node);
}

} // namespace

namespace vm {

Processor*
makeProcessor(System* system)
{
  return new (system->allocate(sizeof(MyProcessor))) MyProcessor(system);
}

} // namespace vm<|MERGE_RESOLUTION|>--- conflicted
+++ resolved
@@ -2975,11 +2975,7 @@
       PROTECT(t, class_);
 
       Operand* stack = c->temporary();
-<<<<<<< HEAD
       mov(c, c->stack(), stack);
-=======
-      c->mov(c->stack(), stack);
->>>>>>> ce2f5dd3
 
       c->indirectCall
         (c->constant(reinterpret_cast<intptr_t>(makeMultidimensionalArray)),
