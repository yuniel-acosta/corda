/* Copyright (c) 2008, Avian Contributors

   Permission to use, copy, modify, and/or distribute this software
   for any purpose with or without fee is hereby granted, provided
   that the above copyright notice and this permission notice appear
   in all copies.

   There is NO WARRANTY for this software.  See license.txt for
   details. */

#include "compiler.h"
#include "assembler.h"

using namespace vm;

namespace {

const bool DebugAppend = false;
const bool DebugCompile = false;
const bool DebugStack = false;
const bool DebugRegisters = false;
const bool DebugFrameIndexes = false;
const bool DebugFrame = false;
const bool DebugControl = false;
const bool DebugReads = false;
const bool DebugMoves = false;

const int AnyFrameIndex = -2;
const int NoFrameIndex = -1;

class Context;
class Value;
class Stack;
class Site;
class ConstantSite;
class AddressSite;
class RegisterSite;
class MemorySite;
class Event;
class PushEvent;
class Read;
class MultiRead;
class StubRead;
class Block;
class Snapshot;

void NO_RETURN abort(Context*);

void
apply(Context* c, UnaryOperation op,
      unsigned s1Size, Site* s1);

void
apply(Context* c, BinaryOperation op,
      unsigned s1Size, Site* s1,
      unsigned s2Size, Site* s2);

void
apply(Context* c, TernaryOperation op,
      unsigned s1Size, Site* s1,
      unsigned s2Size, Site* s2,
      unsigned s3Size, Site* s3);

enum ConstantCompare {
  CompareNone,
  CompareLess,
  CompareGreater,
  CompareEqual
};

class Cell {
 public:
  Cell(Cell* next, void* value): next(next), value(value) { }

  Cell* next;
  void* value;
};

class Local {
 public:
  Value* value;
  unsigned footprint;
};

class Site {
 public:
  Site(): next(0) { }
  
  virtual Site* readTarget(Context*, Read*) { return this; }

  virtual void toString(Context*, char*, unsigned) = 0;

  virtual unsigned copyCost(Context*, Site*) = 0;

  virtual bool match(Context*, uint8_t, uint64_t, int) = 0;
  
  virtual void acquire(Context*, Stack*, Local*, unsigned, Value*) { }

  virtual void release(Context*) { }

  virtual void freeze(Context*) { }

  virtual void thaw(Context*) { }

  virtual bool usesRegister(Context*, int) { return false; }

  virtual OperandType type(Context*) = 0;

  virtual Assembler::Operand* asAssemblerOperand(Context*) = 0;

  virtual Site* copy(Context*) = 0;

  Site* next;
};

class Stack: public Compiler::StackElement {
 public:
  Stack(unsigned index, unsigned footprint, Value* value, Stack* next):
    index(index), footprint(footprint), value(value), next(next)
  { }

  unsigned index;
  unsigned footprint;
  Value* value;
  Stack* next;
};

class SavedValue {
 public:
  SavedValue(unsigned footprint, Value* value, SavedValue* next):
    footprint(footprint), value(value), next(next)
  { }

  unsigned footprint;
  Value* value;
  SavedValue* next;
};

class ForkElement {
 public:
  Value* value;
  MultiRead* read;
  bool local;
};

class ForkState: public Compiler::State {
 public:
  ForkState(Stack* stack, Local* locals, SavedValue* saved, Event* predecessor,
            unsigned logicalIp):
    stack(stack),
    locals(locals),
    saved(saved),
    predecessor(predecessor),
    logicalIp(logicalIp),
    readCount(0)
  { }

  Stack* stack;
  Local* locals;
  SavedValue* saved;
  Event* predecessor;
  unsigned logicalIp;
  unsigned readCount;
  ForkElement elements[0];
};

class MySubroutine: public Compiler::Subroutine {
 public:
  MySubroutine(): forkState(0) { }

  ForkState* forkState;
};

class LogicalInstruction {
 public:
  LogicalInstruction(int index, Stack* stack, Local* locals):
    firstEvent(0), lastEvent(0), immediatePredecessor(0), stack(stack),
    locals(locals), machineOffset(0), subroutine(0), index(index)
  { }

  Event* firstEvent;
  Event* lastEvent;
  LogicalInstruction* immediatePredecessor;
  Stack* stack;
  Local* locals;
  Promise* machineOffset;
  MySubroutine* subroutine;
  int index;
};

class Register {
 public:
  Register(int number):
    value(0), site(0), number(number), size(0), refCount(0),
    freezeCount(0), reserved(false)
  { }

  Value* value;
  RegisterSite* site;
  int number;
  unsigned size;
  unsigned refCount;
  unsigned freezeCount;
  bool reserved;
};

class FrameResource {
 public:
  Value* value;
  MemorySite* site;
  unsigned size;
  bool frozen;
  bool includeNeighbor;
};

class ConstantPoolNode {
 public:
  ConstantPoolNode(Promise* promise): promise(promise), next(0) { }

  Promise* promise;
  ConstantPoolNode* next;
};

class Read {
 public:
  Read(unsigned size):
    value(0), event(0), eventNext(0), size(size)
  { }

  virtual Site* pickSite(Context* c, Value* v, bool includeBuddies) = 0;

  virtual Site* allocateSite(Context* c) = 0;

  virtual bool intersect(uint8_t* typeMask, uint64_t* registerMask,
                         int* frameIndex) = 0;
  
  virtual bool valid() = 0;

  virtual void append(Context* c, Read* r) = 0;

  virtual Read* next(Context* c) = 0;

  Value* value;
  Event* event;
  Read* eventNext;
  unsigned size;
};

int
intersectFrameIndexes(int a, int b)
{
  if (a == NoFrameIndex or b == NoFrameIndex) return NoFrameIndex;
  if (a == AnyFrameIndex) return b;
  if (b == AnyFrameIndex) return a;
  if (a == b) return a;
  return NoFrameIndex;
}

class Value: public Compiler::Operand {
 public:
  Value(Site* site, Site* target):
    reads(0), lastRead(0), sites(site), source(0), target(target), buddy(this),
    local(false), thief(false)
  { }

  virtual void addPredecessor(Context*, Event*) { }
  
  Read* reads;
  Read* lastRead;
  Site* sites;
  Site* source;
  Site* target;
  Value* buddy;
  bool local;
  bool thief;
};

enum Pass {
  ScanPass,
  CompilePass
};

class Context {
 public:
  Context(System* system, Assembler* assembler, Zone* zone,
          Compiler::Client* client):
    system(system),
    assembler(assembler),
    arch(assembler->arch()),
    zone(zone),
    client(client),
    stack(0),
    locals(0),
    saved(0),
    predecessor(0),
    logicalCode(0),
    registers
    (static_cast<Register**>
     (zone->allocate(sizeof(Register*) * arch->registerCount()))),
    frameResources(0),
    firstConstant(0),
    lastConstant(0),
    machineCode(0),
    firstEvent(0),
    lastEvent(0),
    forkState(0),
    subroutine(0),
    logicalIp(-1),
    constantCount(0),
    logicalCodeLength(0),
    parameterFootprint(0),
    localFootprint(0),
    machineCodeSize(0),
    alignedFrameSize(0),
    availableRegisterCount(arch->registerCount()),
    constantCompare(CompareNone),
    pass(ScanPass)
  {
    for (unsigned i = 0; i < arch->registerCount(); ++i) {
      registers[i] = new (zone->allocate(sizeof(Register))) Register(i);
      if (arch->reserved(i)) {
        registers[i]->reserved = true;
        -- availableRegisterCount;
      }
    }
  }

  System* system;
  Assembler* assembler;
  Assembler::Architecture* arch;
  Zone* zone;
  Compiler::Client* client;
  Stack* stack;
  Local* locals;
  SavedValue* saved;
  Event* predecessor;
  LogicalInstruction** logicalCode;
  Register** registers;
  FrameResource* frameResources;
  ConstantPoolNode* firstConstant;
  ConstantPoolNode* lastConstant;
  uint8_t* machineCode;
  Event* firstEvent;
  Event* lastEvent;
  ForkState* forkState;
  MySubroutine* subroutine;
  int logicalIp;
  unsigned constantCount;
  unsigned logicalCodeLength;
  unsigned parameterFootprint;
  unsigned localFootprint;
  unsigned machineCodeSize;
  unsigned alignedFrameSize;
  unsigned availableRegisterCount;
  ConstantCompare constantCompare;
  Pass pass;
};

class PoolPromise: public Promise {
 public:
  PoolPromise(Context* c, int key): c(c), key(key) { }

  virtual int64_t value() {
    if (resolved()) {
      return reinterpret_cast<intptr_t>
        (c->machineCode + pad(c->machineCodeSize) + (key * BytesPerWord));
    }
    
    abort(c);
  }

  virtual bool resolved() {
    return c->machineCode != 0;
  }

  Context* c;
  int key;
};

class CodePromise: public Promise {
 public:
  CodePromise(Context* c, CodePromise* next):
    c(c), offset(0), next(next)
  { }

  CodePromise(Context* c, Promise* offset):
    c(c), offset(offset), next(0)
  { }

  virtual int64_t value() {
    if (resolved()) {
      return reinterpret_cast<intptr_t>(c->machineCode + offset->value());
    }
    
    abort(c);
  }

  virtual bool resolved() {
    return c->machineCode != 0 and offset and offset->resolved();
  }

  Context* c;
  Promise* offset;
  CodePromise* next;
};

unsigned
machineOffset(Context* c, int logicalIp)
{
  return c->logicalCode[logicalIp]->machineOffset->value();
}

class IpPromise: public Promise {
 public:
  IpPromise(Context* c, int logicalIp):
    c(c),
    logicalIp(logicalIp)
  { }

  virtual int64_t value() {
    if (resolved()) {
      return reinterpret_cast<intptr_t>
        (c->machineCode + machineOffset(c, logicalIp));
    }

    abort(c);
  }

  virtual bool resolved() {
    return c->machineCode != 0;
  }

  Context* c;
  int logicalIp;
};

inline void NO_RETURN
abort(Context* c)
{
  abort(c->system);
}

#ifndef NDEBUG
inline void
assert(Context* c, bool v)
{
  assert(c->system, v);
}
#endif // not NDEBUG

inline void
expect(Context* c, bool v)
{
  expect(c->system, v);
}

Cell*
cons(Context* c, void* value, Cell* next)
{
  return new (c->zone->allocate(sizeof(Cell))) Cell(next, value);
}

Cell*
append(Context* c, Cell* first, Cell* second)
{
  if (first) {
    if (second) {
      Cell* start = cons(c, first->value, second);
      Cell* end = start;
      for (Cell* cell = first->next; cell; cell = cell->next) {
        Cell* n = cons(c, cell->value, second);
        end->next = n;
        end = n;
      }
      return start;
    } else {
      return first;
    }
  } else {
    return second;
  }
}

Cell*
reverseDestroy(Cell* cell)
{
  Cell* previous = 0;
  while (cell) {
    Cell* next = cell->next;
    cell->next = previous;
    previous = cell;
    cell = next;
  }
  return previous;
}

class StubReadPair {
 public:
  Value* value;
  StubRead* read;
};

class JunctionState {
 public:
  JunctionState(): readCount(0) { }

  unsigned readCount;
  StubReadPair reads[0];
};

class Link {
 public:
  Link(Event* predecessor, Link* nextPredecessor, Event* successor,
       Link* nextSuccessor, ForkState* forkState):
    predecessor(predecessor), nextPredecessor(nextPredecessor),
    successor(successor), nextSuccessor(nextSuccessor), forkState(forkState),
    junctionState(0)
  { }

  Event* predecessor;
  Link* nextPredecessor;
  Event* successor;
  Link* nextSuccessor;
  ForkState* forkState;
  JunctionState* junctionState;
};

Link*
link(Context* c, Event* predecessor, Link* nextPredecessor, Event* successor,
     Link* nextSuccessor, ForkState* forkState)
{
  return new (c->zone->allocate(sizeof(Link))) Link
    (predecessor, nextPredecessor, successor, nextSuccessor, forkState);
}

unsigned
countPredecessors(Link* link)
{
  unsigned c = 0;
  for (; link; link = link->nextPredecessor) ++ c;
  return c;
}

Link*
lastPredecessor(Link* link)
{
  while (link->nextPredecessor) link = link->nextPredecessor;
  return link;
}

unsigned
countSuccessors(Link* link)
{
  unsigned c = 0;
  for (; link; link = link->nextSuccessor) ++ c;
  return c;
}

class Event {
 public:
  Event(Context* c):
    next(0), stackBefore(c->stack), localsBefore(c->locals),
    stackAfter(0), localsAfter(0), promises(0), reads(0),
    junctionSites(0), snapshots(0), predecessors(0), successors(0),
    visitLinks(0), block(0), logicalInstruction(c->logicalCode[c->logicalIp]),
    readCount(0)
  { }

  virtual const char* name() = 0;

  virtual void compile(Context* c) = 0;

  virtual bool isBranch() { return false; }

  Event* next;
  Stack* stackBefore;
  Local* localsBefore;
  Stack* stackAfter;
  Local* localsAfter;
  CodePromise* promises;
  Read* reads;
  Site** junctionSites;
  Snapshot* snapshots;
  Link* predecessors;
  Link* successors;
  Cell* visitLinks;
  Block* block;
  LogicalInstruction* logicalInstruction;
  unsigned readCount;
};

int
frameIndex(Context* c, int index, unsigned footprint)
{
  return c->alignedFrameSize + c->parameterFootprint - index - footprint;
}

unsigned
frameIndexToOffset(Context* c, unsigned frameIndex)
{
  return ((frameIndex >= c->alignedFrameSize) ?
          (frameIndex
           + (c->arch->frameFooterSize() * 2)
           + c->arch->frameHeaderSize()) :
          (frameIndex
           + c->arch->frameFooterSize())) * BytesPerWord;
}

unsigned
offsetToFrameIndex(Context* c, unsigned offset)
{
  unsigned normalizedOffset = offset / BytesPerWord;

  return ((normalizedOffset
           >= c->alignedFrameSize
           + c->arch->frameFooterSize()) ?
          (normalizedOffset
           - (c->arch->frameFooterSize() * 2)
           - c->arch->frameHeaderSize()) :
          (normalizedOffset
           - c->arch->frameFooterSize()));
}

class FrameIterator {
 public:
  class Element {
   public:
    Element(Value* value, unsigned localIndex, unsigned footprint):
      value(value), localIndex(localIndex), footprint(footprint)
    { }

    Value* const value;
    const unsigned localIndex;
    const unsigned footprint;
  };

  FrameIterator(Context* c, Stack* stack, Local* locals):
    stack(stack), locals(locals), localIndex(c->localFootprint - 1)
  { }

  bool hasMore() {
    while (localIndex >= 0 and locals[localIndex].value == 0) -- localIndex;

    return stack != 0 or localIndex >= 0;
  }

  Element next(Context* c) {
    Value* v;
    unsigned li;
    unsigned footprint;
    if (stack) {
      Stack* s = stack;
      v = s->value;
      li = s->index + c->localFootprint;
      footprint = s->footprint;
      stack = stack->next;
    } else {
      Local* l = locals + localIndex;
      v = l->value;
      li = localIndex;
      footprint = l->footprint;
      -- localIndex;
    }
    return Element(v, li, footprint);
  }

  Stack* stack;
  Local* locals;
  int localIndex;
};

int
frameIndex(Context* c, FrameIterator::Element* element)
{
  return frameIndex(c, element->localIndex, element->footprint);
}

class SiteIterator {
 public:
  SiteIterator(Value* v, bool includeBuddies = true):
    originalValue(v),
    currentValue(v),
    includeBuddies(includeBuddies),
    next_(findNext(&(v->sites))),
    previous(0)
  { }

  Site** findNext(Site** p) {
    if (*p) {
      return p;
    } else {
      if (includeBuddies) {
        for (Value* v = currentValue->buddy;
             v != originalValue;
             v = v->buddy)
        {
          if (v->sites) {
            currentValue = v;
            return &(v->sites);
          }
        }
      }
      return 0;
    }
  }

  bool hasMore() {
    if (previous) {
      next_ = findNext(&((*previous)->next));
      previous = 0;
    }
    return next_ != 0;
  }

  Site* next() {
    previous = next_;
    return *previous;
  }

  void remove(Context* c) {
    (*previous)->release(c);
    *previous = (*previous)->next;
    next_ = findNext(previous);
    previous = 0;
  }

  Value* originalValue;
  Value* currentValue;
  bool includeBuddies;
  Site** next_;
  Site** previous;
};

bool
hasMoreThanOneSite(Value* v)
{
  SiteIterator it(v);
  if (it.hasMore()) {
    it.next();
    return it.hasMore();
  } else {
    return false;
  }
}

bool
hasSite(Value* v)
{
  SiteIterator it(v);
  return it.hasMore();
}

bool
findSite(Context*, Value* v, Site* site)
{
  for (Site* s = v->sites; s; s = s->next) {
    if (s == site) return true;
  }
  return false;
}

void
addSite(Context* c, Stack* stack, Local* locals, unsigned size, Value* v,
        Site* s)
{
  if (not findSite(c, v, s)) {
//     fprintf(stderr, "add site %p (%d) to %p\n", s, s->type(c), v);
    s->acquire(c, stack, locals, size, v);
    s->next = v->sites;
    v->sites = s;
  }
}

void
removeSite(Context* c, Value* v, Site* s)
{
  for (SiteIterator it(v); it.hasMore();) {
    if (s == it.next()) {
//       fprintf(stderr, "remove site %p from %p\n", s, v);
      it.remove(c);
      break;
    }
  }
}

void
clearSites(Context* c, Value* v)
{
//   fprintf(stderr, "clear sites for %p\n", v);
  for (SiteIterator it(v); it.hasMore();) {
    it.next();
    it.remove(c);
  }
}

bool
valid(Read* r)
{
  return r and r->valid();
}

Read*
live(Value* v)
{
  if (valid(v->reads)) return v->reads;

  for (Value* p = v->buddy; p != v; p = p->buddy) {
    if (valid(p->reads)) return p->reads;
  }

  return 0;
}

Read*
liveNext(Context* c, Value* v)
{
  Read* r = v->reads->next(c);
  if (valid(r)) return r;

  for (Value* p = v->buddy; p != v; p = p->buddy) {
    if (valid(p->reads)) return p->reads;
  }

  return 0;
}

void
nextRead(Context* c, Event* e UNUSED, Value* v)
{
  assert(c, e == v->reads->event);

//   if (DebugReads) {
//     fprintf(stderr, "pop read %p from %p next %p event %p (%s)\n",
//             v->reads, v, v->reads->next(c), e, (e ? e->name() : 0));
//   }

  v->reads = v->reads->next(c);
  if (not live(v)) {
    clearSites(c, v);
  }
}

ConstantSite*
constantSite(Context* c, Promise* value);

class ConstantSite: public Site {
 public:
  ConstantSite(Promise* value): value(value) { }

  virtual void toString(Context*, char* buffer, unsigned bufferSize) {
    if (value.value->resolved()) {
      snprintf(buffer, bufferSize, "constant %"LLD, value.value->value());
    } else {
      snprintf(buffer, bufferSize, "constant unresolved");
    }
  }

  virtual unsigned copyCost(Context*, Site* s) {
    return (s == this ? 0 : 1);
  }

  virtual bool match(Context*, uint8_t typeMask, uint64_t, int) {
    return typeMask & (1 << ConstantOperand);
  }

  virtual OperandType type(Context*) {
    return ConstantOperand;
  }

  virtual Assembler::Operand* asAssemblerOperand(Context*) {
    return &value;
  }

  virtual Site* copy(Context* c) {
    return constantSite(c, value.value);
  }

  Assembler::Constant value;
};

ConstantSite*
constantSite(Context* c, Promise* value)
{
  return new (c->zone->allocate(sizeof(ConstantSite))) ConstantSite(value);
}

ResolvedPromise*
resolved(Context* c, int64_t value)
{
  return new (c->zone->allocate(sizeof(ResolvedPromise)))
    ResolvedPromise(value);
}

ConstantSite*
constantSite(Context* c, int64_t value)
{
  return constantSite(c, resolved(c, value));
}

AddressSite*
addressSite(Context* c, Promise* address);

class AddressSite: public Site {
 public:
  AddressSite(Promise* address): address(address) { }

  virtual void toString(Context*, char* buffer, unsigned bufferSize) {
    if (address.address->resolved()) {
      snprintf(buffer, bufferSize, "address %"LLD, address.address->value());
    } else {
      snprintf(buffer, bufferSize, "address unresolved");
    }
  }

  virtual unsigned copyCost(Context*, Site* s) {
    return (s == this ? 0 : 3);
  }

  virtual bool match(Context*, uint8_t typeMask, uint64_t, int) {
    return typeMask & (1 << AddressOperand);
  }

  virtual OperandType type(Context*) {
    return AddressOperand;
  }

  virtual Assembler::Operand* asAssemblerOperand(Context*) {
    return &address;
  }

  virtual Site* copy(Context* c) {
    return addressSite(c, address.address);
  }

  Assembler::Address address;
};

AddressSite*
addressSite(Context* c, Promise* address)
{
  return new (c->zone->allocate(sizeof(AddressSite))) AddressSite(address);
}

void
freeze(Context* c, Register* r)
{
  assert(c, c->availableRegisterCount);

  if (DebugRegisters) {
    fprintf(stderr, "freeze %d to %d\n", r->number, r->freezeCount + 1);
  }

  ++ r->freezeCount;
  -- c->availableRegisterCount;
}

void
thaw(Context* c, Register* r)
{
  assert(c, r->freezeCount);

  if (DebugRegisters) {
    fprintf(stderr, "thaw %d to %d\n", r->number, r->freezeCount - 1);
  }

  -- r->freezeCount;
  ++ c->availableRegisterCount;
}

Register*
acquire(Context* c, uint32_t mask, Stack* stack, Local* locals,
        unsigned newSize, Value* newValue, RegisterSite* newSite);

void
release(Context* c, Register* r);

Register*
validate(Context* c, uint32_t mask, Stack* stack, Local* locals,
         unsigned size, Value* value, RegisterSite* site, Register* current);

RegisterSite*
freeRegisterSite(Context* c, uint64_t mask = ~static_cast<uint64_t>(0));

class RegisterSite: public Site {
 public:
  RegisterSite(uint64_t mask, Register* low = 0, Register* high = 0):
    mask(mask), low(low), high(high), register_(NoRegister, NoRegister)
  { }

  void sync(Context* c UNUSED) {
    assert(c, low);

    register_.low = low->number;
    register_.high = (high? high->number : NoRegister);
  }

  virtual void toString(Context* c, char* buffer, unsigned bufferSize) {
    if (low) {
      sync(c);

      snprintf(buffer, bufferSize, "register %d %d",
               register_.low, register_.high);
    } else {
      snprintf(buffer, bufferSize, "register unacquired");
    }
  }

  virtual unsigned copyCost(Context* c, Site* s) {
    sync(c);

    if (s and
        (this == s or
         (s->type(c) == RegisterOperand
          and (static_cast<RegisterSite*>(s)->mask
               & (static_cast<uint64_t>(1) << register_.low))
          and (register_.high == NoRegister
               or (static_cast<RegisterSite*>(s)->mask
                   & (static_cast<uint64_t>(1) << (register_.high + 32)))))))
    {
      return 0;
    } else {
      return 2;
    }
  }

  virtual bool match(Context* c, uint8_t typeMask, uint64_t registerMask, int)
  {
    if ((typeMask & (1 << RegisterOperand)) and low) {
      sync(c);
      return ((static_cast<uint64_t>(1) << register_.low) & registerMask)
        and (register_.high == NoRegister
             or ((static_cast<uint64_t>(1) << (register_.high + 32))
                 & registerMask));
    } else {
      return false;
    }
  }

  virtual void acquire(Context* c, Stack* stack, Local* locals, unsigned size,
                       Value* v)
  {
    low = ::validate(c, mask, stack, locals, size, v, this, low);
    if (size > BytesPerWord) {
      ::freeze(c, low);
      high = ::validate(c, mask >> 32, stack, locals, size, v, this, high);
      ::thaw(c, low);
    }
  }

  virtual void release(Context* c) {
    assert(c, low);

    ::release(c, low);
    if (high) {
      ::release(c, high);
    }
  }

  virtual void freeze(Context* c) {
    assert(c, low);

    ::freeze(c, low);
    if (high) {
      ::freeze(c, high);
    }
  }

  virtual void thaw(Context* c) {
    assert(c, low);

    ::thaw(c, low);
    if (high) {
      ::thaw(c, high);
    }
  }

  virtual bool usesRegister(Context* c, int r) {
    sync(c);
    return register_.low == r or register_.high == r;
  }

  virtual OperandType type(Context*) {
    return RegisterOperand;
  }

  virtual Assembler::Operand* asAssemblerOperand(Context* c) {
    sync(c);
    return &register_;
  }

  virtual Site* copy(Context* c) {
    uint64_t mask;
    
    if (low) {
      sync(c);
      mask = static_cast<uint64_t>(1) << register_.low;
      if (register_.high != NoRegister) {
        mask |= static_cast<uint64_t>(1) << (register_.high + 32);
      }
    } else {
      mask = this->mask;
    }

    return freeRegisterSite(c, mask);
  }

  uint64_t mask;
  Register* low;
  Register* high;
  Assembler::Register register_;
};

RegisterSite*
registerSite(Context* c, int low, int high = NoRegister)
{
  assert(c, low != NoRegister);
  assert(c, low < static_cast<int>(c->arch->registerCount()));
  assert(c, high == NoRegister
         or high < static_cast<int>(c->arch->registerCount()));

  Register* hr;
  if (high == NoRegister) {
    hr = 0;
  } else {
    hr = c->registers[high];
  }
  return new (c->zone->allocate(sizeof(RegisterSite)))
    RegisterSite(~static_cast<uint64_t>(0), c->registers[low], hr);
}

RegisterSite*
freeRegisterSite(Context* c, uint64_t mask)
{
  return new (c->zone->allocate(sizeof(RegisterSite)))
    RegisterSite(mask);
}

Register*
increment(Context* c, int i)
{
  Register* r = c->registers[i];

  if (DebugRegisters) {
    fprintf(stderr, "increment %d to %d\n", r->number, r->refCount + 1);
  }

  ++ r->refCount;

  return r;
}

void
decrement(Context* c UNUSED, Register* r)
{
  assert(c, r->refCount > 0);

  if (DebugRegisters) {
    fprintf(stderr, "decrement %d to %d\n", r->number, r->refCount - 1);
  }

  -- r->refCount;
}

void
acquireFrameIndex(Context* c, int index, Stack* stack, Local* locals,
                  unsigned newSize, Value* newValue, MemorySite* newSite,
                  bool includeNeighbor);

void
releaseFrameIndex(Context* c, int index);

void
freezeFrameIndex(Context* c, int index);

void
thawFrameIndex(Context* c, int index);

MemorySite*
memorySite(Context* c, int base, int offset = 0, int index = NoRegister,
           unsigned scale = 1);

class MemorySite: public Site {
 public:
  MemorySite(int base, int offset, int index, unsigned scale):
    base(0), index(0), value(base, offset, index, scale)
  { }

  void sync(Context* c UNUSED) {
    assert(c, base);

    value.base = base->number;
    value.index = (index? index->number : NoRegister);
  }

  virtual void toString(Context* c, char* buffer, unsigned bufferSize) {
    if (base) {
      sync(c);

      snprintf(buffer, bufferSize, "memory %d 0x%x %d %d",
               value.base, value.offset, value.index, value.scale);
    } else {
      snprintf(buffer, bufferSize, "memory unacquired");
    }
  }

  virtual unsigned copyCost(Context* c, Site* s) {
    sync(c);

    if (s and
        (this == s or
         (s->type(c) == MemoryOperand
          and static_cast<MemorySite*>(s)->value.base == value.base
          and static_cast<MemorySite*>(s)->value.offset == value.offset
          and static_cast<MemorySite*>(s)->value.index == value.index
          and static_cast<MemorySite*>(s)->value.scale == value.scale)))
    {
      return 0;
    } else {
      return 4;
    }
  }

  virtual bool match(Context* c, uint8_t typeMask, uint64_t, int frameIndex) {
    if (typeMask & (1 << MemoryOperand)) {
      sync(c);
      if (value.base == c->arch->stack()) {
        assert(c, value.index == NoRegister);
        return frameIndex == AnyFrameIndex
          || (frameIndex != NoFrameIndex
              && static_cast<int>(frameIndexToOffset(c, frameIndex))
              == value.offset);
      } else {
        return true;
      }
    } else {
      return false;
    }
  }

  virtual void acquire(Context* c, Stack* stack, Local* locals, unsigned size,
                       Value* v)
  {
    base = increment(c, value.base);
    if (value.index != NoRegister) {
      index = increment(c, value.index);
    }

    if (value.base == c->arch->stack()) {
      assert(c, value.index == NoRegister);
      acquireFrameIndex
        (c, offsetToFrameIndex(c, value.offset), stack, locals, size, v,
         this, true);
    }
  }

  virtual void release(Context* c) {
    if (value.base == c->arch->stack()) {
      assert(c, value.index == NoRegister);
      releaseFrameIndex(c, offsetToFrameIndex(c, value.offset));
    }

    decrement(c, base);
    if (index) {
      decrement(c, index);
    }
  }

  virtual void freeze(Context* c) {
    if (value.base == c->arch->stack()) {
      freezeFrameIndex(c, offsetToFrameIndex(c, value.offset));
    }
  }

  virtual void thaw(Context* c) {
    if (value.base == c->arch->stack()) {
      thawFrameIndex(c, offsetToFrameIndex(c, value.offset));
    }
  }

  virtual bool usesRegister(Context* c, int r) {
    sync(c);
    return value.base == r or value.index == r;
  }

  virtual OperandType type(Context*) {
    return MemoryOperand;
  }

  virtual Assembler::Operand* asAssemblerOperand(Context* c) {
    sync(c);
    return &value;
  }

  virtual Site* copy(Context* c) {
    return memorySite(c, value.base, value.offset, value.index, value.scale);
  }

  Register* base;
  Register* index;
  Assembler::Memory value;
};

MemorySite*
memorySite(Context* c, int base, int offset, int index, unsigned scale)
{
  return new (c->zone->allocate(sizeof(MemorySite)))
    MemorySite(base, offset, index, scale);
}

MemorySite*
frameSite(Context* c, int frameIndex)
{
  assert(c, frameIndex >= 0);
  return memorySite
    (c, c->arch->stack(), frameIndexToOffset(c, frameIndex));
}

Site*
targetOrNull(Context* c, Value* v, Read* r)
{
  if (v->target) {
    return v->target;
  } else {
    return r->allocateSite(c);
  }
}

Site*
targetOrNull(Context* c, Value* v)
{
  if (v->target) {
    return v->target;
  } else if (live(v)) {
    return v->reads->allocateSite(c);
  }
  return 0;
}

Site*
pickSite(Context* c, Value* value, uint8_t typeMask, uint64_t registerMask,
         int frameIndex, bool includeBuddies)
{
  Site* site = 0;
  unsigned copyCost = 0xFFFFFFFF;
  for (SiteIterator it(value, includeBuddies); it.hasMore();) {
    Site* s = it.next();
    if (s->match(c, typeMask, registerMask, frameIndex)) {
      unsigned v = s->copyCost(c, 0);
      if (v < copyCost) {
        site = s;
        copyCost = v;
      }
    }
  }
  return site;
}

Site*
allocateSite(Context* c, uint8_t typeMask, uint64_t registerMask,
             int frameIndex)
{
  if ((typeMask & (1 << RegisterOperand)) and registerMask) {
    return freeRegisterSite(c, registerMask);
  } else if (frameIndex >= 0) {
    return frameSite(c, frameIndex);
  } else {
    return 0;
  }
}

class SingleRead: public Read {
 public:
  SingleRead(unsigned size, uint8_t typeMask, uint64_t registerMask,
             int frameIndex):
    Read(size), next_(0), typeMask(typeMask), registerMask(registerMask),
    frameIndex(frameIndex)
  { }

  virtual Site* pickSite(Context* c, Value* value, bool includeBuddies) {
    return ::pickSite
      (c, value, typeMask, registerMask, frameIndex, includeBuddies);
  }

  virtual Site* allocateSite(Context* c) {
    return ::allocateSite(c, typeMask, registerMask, frameIndex);
  }

  virtual bool intersect(uint8_t* typeMask, uint64_t* registerMask,
                         int* frameIndex)
  {
    *typeMask &= this->typeMask;
    *registerMask &= this->registerMask;
    *frameIndex = intersectFrameIndexes(*frameIndex, this->frameIndex);
    return true;
  }
  
  virtual bool valid() {
    return true;
  }

  virtual void append(Context* c UNUSED, Read* r) {
    assert(c, next_ == 0);
    next_ = r;
  }

  virtual Read* next(Context*) {
    return next_;
  }

  Read* next_;
  uint8_t typeMask;
  uint64_t registerMask;
  int frameIndex;
};

Read*
read(Context* c, unsigned size, uint8_t typeMask, uint64_t registerMask,
     int frameIndex)
{
  assert(c, (typeMask != 1 << MemoryOperand) or frameIndex >= 0);
  return new (c->zone->allocate(sizeof(SingleRead)))
    SingleRead(size, typeMask, registerMask, frameIndex);
}

Read*
anyRegisterRead(Context* c, unsigned size)
{
  return read(c, size, 1 << RegisterOperand, ~static_cast<uint64_t>(0),
              NoFrameIndex);
}

Read*
registerOrConstantRead(Context* c, unsigned size)
{
  return read(c, size, (1 << RegisterOperand) | (1 << ConstantOperand),
              ~static_cast<uint64_t>(0), NoFrameIndex);
}

Read*
fixedRegisterRead(Context* c, unsigned size, int low, int high = NoRegister)
{
  uint64_t mask;
  if (high == NoRegister) {
    mask = (~static_cast<uint64_t>(0) << 32)
      | (static_cast<uint64_t>(1) << low);
  } else {
    mask = (static_cast<uint64_t>(1) << (high + 32))
      | (static_cast<uint64_t>(1) << low);
  }

  return read(c, size, 1 << RegisterOperand, mask, NoFrameIndex);
}

class MultiRead: public Read {
 public:
  MultiRead(unsigned size):
    Read(size), reads(0), lastRead(0), firstTarget(0), lastTarget(0),
    visited(false)
  { }

  virtual Site* pickSite(Context* c, Value* value, bool includeBuddies) {
    uint8_t typeMask = ~static_cast<uint8_t>(0);
    uint64_t registerMask = ~static_cast<uint64_t>(0);
    int frameIndex = AnyFrameIndex;
    intersect(&typeMask, &registerMask, &frameIndex);

    return ::pickSite
      (c, value, typeMask, registerMask, frameIndex, includeBuddies);
  }

  virtual Site* allocateSite(Context* c) {
    uint8_t typeMask = ~static_cast<uint8_t>(0);
    uint64_t registerMask = ~static_cast<uint64_t>(0);
    int frameIndex = AnyFrameIndex;
    intersect(&typeMask, &registerMask, &frameIndex);

    return ::allocateSite(c, typeMask, registerMask, frameIndex);
  }

  virtual bool intersect(uint8_t* typeMask, uint64_t* registerMask,
                         int* frameIndex)
  {
    bool result = false;
    if (not visited) {
      visited = true;
      for (Cell** cell = &reads; *cell;) {
        Read* r = static_cast<Read*>((*cell)->value);
        bool valid = r->intersect(typeMask, registerMask, frameIndex);
        if (valid) {
          result = true;
          cell = &((*cell)->next);
        } else {
          *cell = (*cell)->next;
        }
      }
      visited = false;
    }
    return result;
  }

  virtual bool valid() {
    bool result = false;
    if (not visited) {
      visited = true;
      for (Cell** cell = &reads; *cell;) {
        Read* r = static_cast<Read*>((*cell)->value);
        if (r->valid()) {
          result = true;
          cell = &((*cell)->next);
        } else {
          *cell = (*cell)->next;
        }
      }
      visited = false;
    }
    return result;
  }

  virtual void append(Context* c, Read* r) {
    Cell* cell = cons(c, r, 0);
    if (lastRead == 0) {
      reads = cell;
    } else {
      lastRead->next = cell;
    }
    lastRead = cell;

    lastTarget->value = r;
  }

  virtual Read* next(Context* c) {
    abort(c);
  }

  void allocateTarget(Context* c) {
    Cell* cell = cons(c, 0, 0);
    if (lastTarget) {
      lastTarget->next = cell;
    } else {
      firstTarget = cell;
    }
    lastTarget = cell;
  }

  Read* nextTarget() {
    Read* r = static_cast<Read*>(firstTarget->value);
    firstTarget = firstTarget->next;
    return r;
  }

  Cell* reads;
  Cell* lastRead;
  Cell* firstTarget;
  Cell* lastTarget;
  bool visited;
};

MultiRead*
multiRead(Context* c, unsigned size)
{
  return new (c->zone->allocate(sizeof(MultiRead))) MultiRead(size);
}

class StubRead: public Read {
 public:
  StubRead(unsigned size):
    Read(size), next_(0), read(0), visited(false)
  { }

  virtual Site* pickSite(Context* c, Value* value, bool includeBuddies) {
    uint8_t typeMask = ~static_cast<uint8_t>(0);
    uint64_t registerMask = ~static_cast<uint64_t>(0);
    int frameIndex = AnyFrameIndex;
    intersect(&typeMask, &registerMask, &frameIndex);

    return ::pickSite
      (c, value, typeMask, registerMask, frameIndex, includeBuddies);
  }

  virtual Site* allocateSite(Context* c) {
    uint8_t typeMask = ~static_cast<uint8_t>(0);
    uint64_t registerMask = ~static_cast<uint64_t>(0);
    int frameIndex = AnyFrameIndex;
    intersect(&typeMask, &registerMask, &frameIndex);

    return ::allocateSite(c, typeMask, registerMask, frameIndex);
  }

  virtual bool intersect(uint8_t* typeMask, uint64_t* registerMask,
                         int* frameIndex)
  {
    if (not visited) {
      visited = true;
      if (read) {
        bool valid = read->intersect(typeMask, registerMask, frameIndex);
        if (not valid) {
          read = 0;
        }
      }
      visited = false;
    }
    return true;
  }

  virtual bool valid() {
    return true;
  }

  virtual void append(Context* c UNUSED, Read* r) {
    assert(c, next_ == 0);
    next_ = r;
  }

  virtual Read* next(Context*) {
    return next_;
  }

  Read* next_;
  Read* read;
  bool visited;
};

StubRead*
stubRead(Context* c, unsigned size)
{
  return new (c->zone->allocate(sizeof(StubRead))) StubRead(size);
}

Site*
targetOrRegister(Context* c, Value* v)
{
  Site* s = targetOrNull(c, v);
  if (s) {
    return s;
  } else {
    return freeRegisterSite(c);
  }
}

Site*
targetOrRegister(Context* c, Value* v, Read* r)
{
  Site* s = targetOrNull(c, v, r);
  if (s) {
    return s;
  } else {
    return freeRegisterSite(c);
  }
}

Site*
pick(Context* c, Value* value, Site* target, unsigned* cost,
     bool includeBuddies)
{
  Site* site = 0;
  unsigned copyCost = 0xFFFFFFFF;
  for (SiteIterator it(value, includeBuddies); it.hasMore();) {
    Site* s = it.next();
    unsigned v = s->copyCost(c, target);
    if (v < copyCost) {
      site = s;
      copyCost = v;
    }
  }

  if (cost) *cost = copyCost;
  return site;
}

void
move(Context* c, Stack* stack, Local* locals, unsigned size, Value* value,
     Site* src, Site* dst)
{
  if (dst->type(c) == MemoryOperand
      and (src->type(c) == MemoryOperand
           or src->type(c) == AddressOperand))
  {
    Site* tmp = freeRegisterSite(c);
    addSite(c, stack, locals, size, value, tmp);

    if (DebugMoves) {
      char srcb[256]; src->toString(c, srcb, 256);
      char tmpb[256]; tmp->toString(c, tmpb, 256);
      fprintf(stderr, "move %s to %s for %p\n", srcb, tmpb, value);
    }
      
    apply(c, Move, size, src, size, tmp);
    src = tmp;
  }

  addSite(c, stack, locals, size, value, dst);

  if (DebugMoves) {
    char srcb[256]; src->toString(c, srcb, 256);
    char dstb[256]; dst->toString(c, dstb, 256);
    fprintf(stderr, "move %s to %s for %p\n", srcb, dstb, value);
  }
  
  apply(c, Move, size, src, size, dst);
}

void
toString(Context* c, Site* sites, char* buffer, unsigned size)
{
  if (sites) {
    sites->toString(c, buffer, size);
    if (sites->next) {
      unsigned length = strlen(buffer);
      assert(c, length + 2 < size);
      memcpy(buffer + length, ", ", 2);
      length += 2;
      sites->next->toString(c, buffer + length, size - length);
    }
  } else {
    assert(c, size);
    *buffer = 0;
  }
}

bool
find(Value* needle, Value* haystack)
{
  if (haystack) {
    if (needle == haystack) return true;
    
    for (Value* p = haystack->buddy; p != haystack; p = p->buddy) {
      if (needle == p) return true;
    }
  }

  return false;
}

bool
save(Context* c, Site* src, Value* v, unsigned size, Stack* stack,
     Local* locals, int avoid, bool includeNeighbor)
{
  int index = NoFrameIndex;
  int avoid2 = (includeNeighbor ? avoid + 1 : NoFrameIndex);
  for (unsigned li = 0; li < c->localFootprint; ++li) {
    Local* local = locals + li;
    if (find(v, local->value)) {
      int fi = frameIndex(c, li, local->footprint);
      if (fi != avoid and fi != avoid2) {
        index = fi;
        break;
      }
    }
  }

  if (index == NoFrameIndex) {
    for (Stack* s = stack; s; s = s->next) {
      if (find(v, s->value)) {
        int fi = ::frameIndex
          (c, s->index + c->localFootprint, s->footprint);
        if (fi != avoid and fi != avoid2) {
          index = fi;
          break;
        }
      }
    }
  }

  if (index != NoFrameIndex) {
    move(c, stack, locals, size, v, src, frameSite(c, index));
    return true;
  } else {
    if (DebugRegisters or DebugFrameIndexes) {
      fprintf(stderr, "unable to save %p\n", v);
    }
    return false;
  }
}

bool
trySteal(Context* c, Site* site, Value* thief, Value* victim, unsigned size,
         Stack* stack, Local* locals, int avoid, bool includeNeighbor)
{
  bool success = true;
  if (not hasMoreThanOneSite(victim)) {
    thief->thief = true;

    Read* read = live(victim);
    uint8_t typeMask = ~static_cast<uint8_t>(0);
    uint64_t registerMask = ~static_cast<uint64_t>(0);
    int frameIndex = AnyFrameIndex;
    read->intersect(&typeMask, &registerMask, &frameIndex);

    if (pickSite(c, victim, typeMask, registerMask, frameIndex, true)
        or victim->thief)
    {
      success = save(c, site, victim, size, stack, locals, avoid,
                     includeNeighbor);
    } else {
      Site* s = allocateSite(c, typeMask, registerMask, frameIndex);
      if (s) {
        move(c, stack, locals, size, victim, site, s);
        success = true;
      } else {
        success = save(c, site, victim, size, stack, locals, avoid,
                       includeNeighbor);
      }
    }

    thief->thief = false;
  }

  if (success) {
    removeSite(c, victim, site);
  }

  return success;
}

bool
trySteal(Context* c, Register* r, Value* thief, Stack* stack, Local* locals)
{
  assert(c, r->refCount == 0);

  Value* v = r->value;
  assert(c, live(v));

  if (DebugRegisters) {
    fprintf(stderr, "try steal %d from %p\n", r->number, v);
  }

  return trySteal(c, r->site, thief, r->value, r->size, stack, locals,
                  NoFrameIndex, 0);
}

bool
used(Context* c, Register* r)
{
  Value* v = r->value;
  return v and findSite(c, v, r->site);
}

bool
usedExclusively(Context* c, Register* r)
{
  return used(c, r) and not hasMoreThanOneSite(r->value);
}

void
releaseRegister(Context* c, Value* v, unsigned frameIndex,
                unsigned sizeInBytes, int r)
{
  Site* source = 0;
  for (SiteIterator it(v); it.hasMore();) {
    Site* s = it.next();
    if (s->usesRegister(c, r)) {
      if (DebugRegisters) {
        char buffer[256]; s->toString(c, buffer, 256);
        fprintf(stderr, "%p (%s) in %p at %d uses %d\n",
                s, buffer, v, frameIndex, r);
      }

      source = s;
      it.remove(c);
    } else {
      if (DebugRegisters) {
        char buffer[256]; s->toString(c, buffer, 256);
        fprintf(stderr, "%p (%s) in %p at %d does not use %d\n",
                s, buffer, v, frameIndex, r);
      }
    }
  }

  if (not hasSite(v)) {
    move(c, c->stack, c->locals, sizeInBytes, v, source,
         frameSite(c, frameIndex));
  }

  if (DebugRegisters) {
    char buffer[256]; toString(c, v->sites, buffer, 256);
    fprintf(stderr, "%p is left with %s\n", v, buffer);
  }
}

unsigned
footprintSizeInBytes(unsigned footprint)
{
  if (BytesPerWord == 8) {
    return 8;
  } else {
    return footprint * 4;
  }
}

void
releaseRegister(Context* c, int r)
{
  Register* reg = c->registers[r];
  if (used(c, reg) and not usedExclusively(c, reg)) {
    removeSite(c, reg->value, reg->site);
    if (reg->refCount == 0) return;
  }

  for (FrameIterator it(c, c->stack, c->locals); it.hasMore();) {
    FrameIterator::Element e = it.next(c);
    releaseRegister(c, e.value, frameIndex(c, &e),
                    footprintSizeInBytes(e.footprint), r);
  }
}

unsigned
registerCost(Context* c, Register* r)
{
  if (r->reserved or r->freezeCount) {
    return 6;
  }

  unsigned cost = 0;

  if (used(c, r)) {
    ++ cost;
    if (usedExclusively(c, r)) {
      cost += 2;
    }
  }

  if (r->refCount) {
    cost += 2;
  }

  return cost;
}

Register*
pickRegister(Context* c, uint32_t mask)
{
  Register* register_ = 0;
  unsigned cost = 5;
  for (int i = c->arch->registerCount() - 1; i >= 0; --i) {
    if ((1 << i) & mask) {
      Register* r = c->registers[i];
      if ((static_cast<uint32_t>(1) << i) == mask) {
        return r;
      }

      unsigned myCost = registerCost(c, r);
      if (myCost < cost) {
        register_ = r;
        cost = myCost;
      }
    }
  }

  expect(c, register_);

  return register_;
}

void
swap(Context* c, Register* a, Register* b)
{
  assert(c, a != b);
  assert(c, a->number != b->number);

  Assembler::Register ar(a->number);
  Assembler::Register br(b->number);
  c->assembler->apply
    (Swap, BytesPerWord, RegisterOperand, &ar,
     BytesPerWord, RegisterOperand, &br);
  
  c->registers[a->number] = b;
  c->registers[b->number] = a;

  int t = a->number;
  a->number = b->number;
  b->number = t;
}

Register*
replace(Context* c, Stack* stack, Local* locals, Register* r)
{
  uint32_t mask = (r->freezeCount? r->site->mask : ~0);

  freeze(c, r);
  Register* s = acquire(c, mask, stack, locals, r->size, r->value, r->site);
  thaw(c, r);

  if (DebugRegisters) {
    fprintf(stderr, "replace %d with %d\n", r->number, s->number);
  }

  swap(c, r, s);

  return s;
}

Register*
acquire(Context* c, uint32_t mask, Stack* stack, Local* locals,
        unsigned newSize, Value* newValue, RegisterSite* newSite)
{
  Register* r = pickRegister(c, mask);

  if (r->reserved) return r;

  if (DebugRegisters) {
    fprintf(stderr, "acquire %d value %p site %p freeze count %d "
            "ref count %d used %d used exclusively %d\n",
            r->number, newValue, newSite, r->freezeCount, r->refCount,
            used(c, r), usedExclusively(c, r));
  }

  if (r->refCount) {
    r = replace(c, stack, locals, r);
  } else {
    Value* oldValue = r->value;
    if (oldValue
        and oldValue != newValue
        and findSite(c, oldValue, r->site))
    {
      if (not trySteal(c, r, newValue, stack, locals)) {
        r = replace(c, stack, locals, r);
      }
    }
  }

  r->size = newSize;
  r->value = newValue;
  r->site = newSite;

  return r;
}

void
release(Context*, Register* r)
{
  if (DebugRegisters) {
    fprintf(stderr, "release %d\n", r->number);
  }

  r->size = 0;
  r->value = 0;
  r->site = 0;  
}

Register*
validate(Context* c, uint32_t mask, Stack* stack, Local* locals,
         unsigned size, Value* value, RegisterSite* site, Register* current)
{
  if (current and (mask & (1 << current->number))) {
    if (current->reserved or current->value == value) {
      return current;
    }

    if (current->value == 0) {
      if (DebugRegisters) {
        fprintf(stderr,
                "validate acquire %d value %p site %p freeze count %d "
                "ref count %d\n",
                current->number, value, site, current->freezeCount,
                current->refCount);
      }

      current->size = size;
      current->value = value;
      current->site = site;
      return current;
    }
  }

  Register* r = acquire(c, mask, stack, locals, size, value, site);

  if (current and current != r) {
    release(c, current);
    
    Assembler::Register rr(r->number);
    Assembler::Register cr(current->number);
    c->assembler->apply
      (Move, BytesPerWord, RegisterOperand, &cr,
       BytesPerWord, RegisterOperand, &rr);
  }

  return r;
}

bool
trySteal(Context* c, FrameResource* r, Value* thief, Stack* stack,
         Local* locals)
{
  assert(c, live(r->value));

  if (DebugFrameIndexes) {
    int index = r - c->frameResources;
    fprintf(stderr,
            "try steal frame index %d offset 0x%x from value %p site %p\n",
            index, frameIndexToOffset(c, index), r->value, r->site);
  }

  return trySteal(c, r->site, thief, r->value, r->size, stack, locals,
                  r - c->frameResources, r->includeNeighbor);
}

void
acquireFrameIndex(Context* c, int frameIndex, Stack* stack, Local* locals,
                  unsigned newSize, Value* newValue, MemorySite* newSite,
                  bool includeNeighbor)
{
  assert(c, frameIndex >= 0);
  assert(c, frameIndex < static_cast<int>
         (c->alignedFrameSize + c->parameterFootprint));

  if (DebugFrameIndexes) {
    fprintf(stderr,
            "acquire frame index %d offset 0x%x value %p site %p\n",
            frameIndex, frameIndexToOffset(c, frameIndex), newValue, newSite);
  }

  FrameResource* r = c->frameResources + frameIndex;
  expect(c, not r->frozen);

  includeNeighbor &= newSize > BytesPerWord;

  if (includeNeighbor) {
    acquireFrameIndex
      (c, frameIndex + 1, stack, locals, newSize, newValue, newSite, false);
  }

  Value* oldValue = r->value;
  if (oldValue
      and oldValue != newValue
      and findSite(c, oldValue, r->site))
  {
    if (not trySteal(c, r, newValue, stack, locals)) {
      abort(c);
    }
  }

  r->includeNeighbor = includeNeighbor;
  r->size = newSize;
  r->value = newValue;
  r->site = newSite;
}

void
releaseFrameIndex(Context* c, int frameIndex)
{
  assert(c, frameIndex >= 0);
  assert(c, frameIndex < static_cast<int>
         (c->alignedFrameSize + c->parameterFootprint));

  if (DebugFrameIndexes) {
    fprintf(stderr, "release frame index %d offset 0x%x\n",
            frameIndex, frameIndexToOffset(c, frameIndex));
  }

  FrameResource* r = c->frameResources + frameIndex;

  if (r->includeNeighbor) {
    releaseFrameIndex(c, frameIndex + 1);
  }

  r->size = 0;
  r->value = 0;
  r->site = 0;
}

void
freezeFrameIndex(Context* c, int frameIndex)
{
  assert(c, frameIndex >= 0);
  assert(c, frameIndex < static_cast<int>
         (c->alignedFrameSize + c->parameterFootprint));

  FrameResource* r = c->frameResources + frameIndex;
  assert(c, not r->frozen);

  if (r->includeNeighbor) {
    freezeFrameIndex(c, frameIndex + 1);
  }
  
  r->frozen = true;
}

void
thawFrameIndex(Context* c, int frameIndex)
{
  assert(c, frameIndex >= 0);
  assert(c, frameIndex < static_cast<int>
         (c->alignedFrameSize + c->parameterFootprint));

  FrameResource* r = c->frameResources + frameIndex;
  assert(c, r->frozen);

  if (r->includeNeighbor) {
    thawFrameIndex(c, frameIndex + 1);
  }
  
  r->frozen = false;
}

void
apply(Context* c, UnaryOperation op,
      unsigned s1Size, Site* s1)
{
  OperandType s1Type = s1->type(c);
  Assembler::Operand* s1Operand = s1->asAssemblerOperand(c);

  c->assembler->apply(op, s1Size, s1Type, s1Operand);
}

void
apply(Context* c, BinaryOperation op,
      unsigned s1Size, Site* s1,
      unsigned s2Size, Site* s2)
{
  OperandType s1Type = s1->type(c);
  Assembler::Operand* s1Operand = s1->asAssemblerOperand(c);

  OperandType s2Type = s2->type(c);
  Assembler::Operand* s2Operand = s2->asAssemblerOperand(c);

  c->assembler->apply(op, s1Size, s1Type, s1Operand,
                      s2Size, s2Type, s2Operand);
}

void
apply(Context* c, TernaryOperation op,
      unsigned s1Size, Site* s1,
      unsigned s2Size, Site* s2,
      unsigned s3Size, Site* s3)
{
  OperandType s1Type = s1->type(c);
  Assembler::Operand* s1Operand = s1->asAssemblerOperand(c);

  OperandType s2Type = s2->type(c);
  Assembler::Operand* s2Operand = s2->asAssemblerOperand(c);

  OperandType s3Type = s3->type(c);
  Assembler::Operand* s3Operand = s3->asAssemblerOperand(c);

  c->assembler->apply(op, s1Size, s1Type, s1Operand,
                      s2Size, s2Type, s2Operand,
                      s3Size, s3Type, s3Operand);
}

void
addRead(Context* c, Event* e, Value* v, Read* r)
{
  if (DebugReads) {
    fprintf(stderr, "add read %p to %p last %p event %p (%s)\n", r, v, v->lastRead, e, (e ? e->name() : 0));
  }

  r->value = v;
  if (e) {
    r->event = e;
    r->eventNext = e->reads;
    e->reads = r;
    ++ e->readCount;
  }

  if (v->lastRead) {
    if (DebugReads) {
      fprintf(stderr, "append %p to %p for %p\n", r, v->lastRead, v);
    }

    v->lastRead->append(c, r);
  } else {
    v->reads = r;
  }
  v->lastRead = r;
}

void
clean(Context* c, Value* v, unsigned popIndex)
{
  for (SiteIterator it(v); it.hasMore();) {
    Site* s = it.next();
    if (not (s->match(c, 1 << MemoryOperand, 0, AnyFrameIndex)
             and offsetToFrameIndex
             (c, static_cast<MemorySite*>(s)->value.offset)
             >= popIndex))
    {
//       char buffer[256]; s->toString(c, buffer, 256);
//       fprintf(stderr, "remove %s from %p at %d pop index %d\n",
//               buffer, v, offsetToFrameIndex
//               (c, static_cast<MemorySite*>(s)->value.offset), popIndex);
      it.remove(c);
    }
  }
}

void
clean(Context* c, Event* e, Stack* stack, Local* locals, Read* reads,
      unsigned popIndex)
{
  for (FrameIterator it(c, stack, locals); it.hasMore();) {
    FrameIterator::Element e = it.next(c);
    clean(c, e.value, popIndex);
  }

  for (Read* r = reads; r; r = r->eventNext) {
    nextRead(c, e, r->value);
  }  
}

CodePromise*
codePromise(Context* c, Event* e)
{
  return e->promises = new (c->zone->allocate(sizeof(CodePromise)))
    CodePromise(c, e->promises);
}

CodePromise*
codePromise(Context* c, Promise* offset)
{
  return new (c->zone->allocate(sizeof(CodePromise))) CodePromise(c, offset);
}

void
append(Context* c, Event* e);

class CallEvent: public Event {
 public:
  CallEvent(Context* c, Value* address, unsigned flags,
            TraceHandler* traceHandler, Value* result, unsigned resultSize,
            Stack* argumentStack, unsigned argumentCount,
            unsigned stackArgumentFootprint):
    Event(c),
    address(address),
    traceHandler(traceHandler),
    result(result),
    popIndex(0),
    padIndex(0),
    padding(0),
    flags(flags),
    resultSize(resultSize)
  {
    uint32_t mask = ~0;
    Stack* s = argumentStack;
    unsigned index = 0;
    unsigned frameIndex = 0;

    if (argumentCount) {
      unsigned ai = 0;
      while (true) {
        Read* target;
        if (index < c->arch->argumentRegisterCount()) {
          int r = c->arch->argumentRegister(index);
        
          if (DebugReads) {
            fprintf(stderr, "reg %d arg read %p\n", r, s->value);
          }

          target = fixedRegisterRead(c, footprintSizeInBytes(s->footprint), r);
          mask &= ~(1 << r);
        } else {
          if (DebugReads) {
            fprintf(stderr, "stack %d arg read %p\n", frameIndex, s->value);
          }

          target = read(c, footprintSizeInBytes(s->footprint),
                        1 << MemoryOperand, 0, frameIndex);
          frameIndex += s->footprint;

          if (stackArgumentFootprint == 0) {
            popIndex = frameIndex;
          }
        }
        addRead(c, this, s->value, target);
        index += s->footprint;

        if ((++ ai) < argumentCount) {
          s = s->next;
        } else {
          break;
        }
      }
    }

    if (DebugReads) {
      fprintf(stderr, "address read %p\n", address);
    }

    addRead(c, this, address, read
            (c, BytesPerWord, ~0, (static_cast<uint64_t>(mask) << 32) | mask,
             AnyFrameIndex));

    int footprint = stackArgumentFootprint;
    for (Stack* s = stackBefore; s; s = s->next) {
      if (footprint > 0) {
        if (DebugReads) {
          fprintf(stderr, "stack arg read %p of footprint %d at %d of %d\n",
                  s->value, s->footprint, frameIndex,
                  c->alignedFrameSize + c->parameterFootprint);
        }

        addRead(c, this, s->value, read
                (c, footprintSizeInBytes(s->footprint),
                 1 << MemoryOperand, 0, frameIndex));
      } else {
        unsigned index = ::frameIndex
          (c, s->index + c->localFootprint, s->footprint);

        if (DebugReads) {
          fprintf(stderr, "stack save read %p of footprint %d at %d of %d\n",
                  s->value, s->footprint, index,
                  c->alignedFrameSize + c->parameterFootprint);
        }

        addRead(c, this, s->value, read
                (c, footprintSizeInBytes(s->footprint), 1 << MemoryOperand,
                 0, index));
      }

      footprint -= s->footprint;

      if (footprint == 0) {
        unsigned logicalIndex = ::frameIndex
          (c, s->index + c->localFootprint, s->footprint);

        assert(c, logicalIndex >= frameIndex);

        padding = logicalIndex - frameIndex;
        padIndex = s->index + c->localFootprint;
        popIndex = frameIndex + s->footprint;
      }

      frameIndex += s->footprint;
    }

    for (unsigned li = 0; li < c->localFootprint; ++li) {
      Local* local = localsBefore + li;
      if (local->value) {
        if (DebugReads) {
          fprintf(stderr, "local save read %p of footprint %d at %d of %d\n",
                  local->value, local->footprint,
                  ::frameIndex(c, li, local->footprint),
                  c->alignedFrameSize + c->parameterFootprint);
        }

        addRead(c, this, local->value, read
                (c, footprintSizeInBytes(local->footprint), 1 << MemoryOperand,
                 0, ::frameIndex(c, li, local->footprint)));
      }
    }
  }

  virtual const char* name() {
    return "CallEvent";
  }

  virtual void compile(Context* c) {
    apply(c, (flags & Compiler::Aligned) ? AlignedCall : Call, BytesPerWord,
          address->source);

    if (traceHandler) {
      traceHandler->handleTrace(codePromise(c, c->assembler->offset()),
                                padIndex, padding);
    }

    clean(c, this, stackBefore, localsBefore, reads, popIndex);

    if (resultSize and live(result)) {
      addSite(c, 0, 0, resultSize, result, registerSite
              (c, c->arch->returnLow(),
               resultSize > BytesPerWord ?
               c->arch->returnHigh() : NoRegister));
    }
  }

  Value* address;
  TraceHandler* traceHandler;
  Value* result;
  unsigned popIndex;
  unsigned padIndex;
  unsigned padding;
  unsigned flags;
  unsigned resultSize;
};

void
appendCall(Context* c, Value* address, unsigned flags,
           TraceHandler* traceHandler, Value* result, unsigned resultSize,
           Stack* argumentStack, unsigned argumentCount,
           unsigned stackArgumentFootprint)
{
  append(c, new (c->zone->allocate(sizeof(CallEvent)))
         CallEvent(c, address, flags, traceHandler, result,
                   resultSize, argumentStack, argumentCount,
                   stackArgumentFootprint));
}

class ReturnEvent: public Event {
 public:
  ReturnEvent(Context* c, unsigned size, Value* value):
    Event(c), value(value)
  {
    if (value) {
      addRead(c, this, value, fixedRegisterRead
              (c, size, c->arch->returnLow(),
               size > BytesPerWord ?
               c->arch->returnHigh() : NoRegister));
    }
  }

  virtual const char* name() {
    return "ReturnEvent";
  }

  virtual void compile(Context* c) {
    if (value) {
      nextRead(c, this, value);
    }

    c->assembler->popFrame();
    c->assembler->apply(Return);
  }

  Value* value;
};

void
appendReturn(Context* c, unsigned size, Value* value)
{
  append(c, new (c->zone->allocate(sizeof(ReturnEvent)))
         ReturnEvent(c, size, value));
}

void
preserve(Context* c, Stack* stack, Local* locals, unsigned size, Value* v,
         Site* s, Read* read)
{
  Site* r = targetOrRegister(c, v, read);
  move(c, stack, locals, size, v, s, r);
}

void
maybePreserve(Context* c, Stack* stack, Local* locals, unsigned size,
              Value* v, Site* s)
{
  Read* r = liveNext(c, v);
  if (r and not hasMoreThanOneSite(v)) {
    preserve(c, stack, locals, size, v, s, r);
  }
}

void
addBuddy(Value* original, Value* buddy)
{
  buddy->buddy = original;
  Value* p = original;
  while (p->buddy != original) p = p->buddy;
  p->buddy = buddy;

//     fprintf(stderr, "add buddy %p to", buddy);
//     for (Value* p = buddy->buddy; p != buddy; p = p->buddy) {
//       fprintf(stderr, " %p", p);
//     }
//     fprintf(stderr, "\n");
}

class MoveEvent: public Event {
 public:
  MoveEvent(Context* c, BinaryOperation type, unsigned srcSize, Value* src,
            unsigned dstSize, Value* dst, Read* srcRead, Read* dstRead):
    Event(c), type(type), srcSize(srcSize), src(src), dstSize(dstSize),
    dst(dst), dstRead(dstRead)
  {
    addRead(c, this, src, srcRead);
  }

  virtual const char* name() {
    return "MoveEvent";
  }

  virtual void compile(Context* c) {
    bool isStore = not live(dst);

    Site* target = targetOrRegister(c, dst);
    unsigned cost = src->source->copyCost(c, target);

    if (srcSize != dstSize) cost = 1;

    if (cost == 0) {
      target = src->source;

      addBuddy(src, dst);

      if (DebugMoves) {
        char dstb[256]; target->toString(c, dstb, 256);
        fprintf(stderr, "null move in %s for %p to %p\n", dstb, src, dst);
      }
    }

    if (not isStore) {
      addSite(c, stackBefore, localsBefore, dstSize, dst, target);
    }

    if (cost) {    
      uint8_t typeMask = ~static_cast<uint8_t>(0);
      uint64_t registerMask = ~static_cast<uint64_t>(0);
      int frameIndex = AnyFrameIndex;
      dstRead->intersect(&typeMask, &registerMask, &frameIndex);

      bool useTemporary = ((target->type(c) == MemoryOperand
                            and src->source->type(c) == MemoryOperand)
                           or (srcSize != dstSize
                               and target->type(c) != RegisterOperand));

      if (target->match(c, typeMask, registerMask, frameIndex)
          and not useTemporary)
      {
        if (DebugMoves) {
          char srcb[256]; src->source->toString(c, srcb, 256);
          char dstb[256]; target->toString(c, dstb, 256);
          fprintf(stderr, "move %s to %s for %p to %p\n",
                  srcb, dstb, src, dst);
        }

        apply(c, type, srcSize, src->source, dstSize, target);
      } else {
        assert(c, typeMask & (1 << RegisterOperand));

        Site* tmpTarget = freeRegisterSite(c, registerMask);

        addSite(c, stackBefore, localsBefore, dstSize, dst, tmpTarget);

        if (DebugMoves) {
          char srcb[256]; src->source->toString(c, srcb, 256);
          char dstb[256]; tmpTarget->toString(c, dstb, 256);
          fprintf(stderr, "move %s to %s for %p to %p\n",
                  srcb, dstb, src, dst);
        }

        apply(c, type, srcSize, src->source, dstSize, tmpTarget);

        if (isStore) {
          removeSite(c, dst, tmpTarget);
        }

        if (useTemporary or isStore) {
          if (DebugMoves) {
            char srcb[256]; tmpTarget->toString(c, srcb, 256);
            char dstb[256]; target->toString(c, dstb, 256);
            fprintf(stderr, "move %s to %s for %p to %p\n",
                    srcb, dstb, src, dst);
          }

          apply(c, Move, dstSize, tmpTarget, dstSize, target);
        } else {
          removeSite(c, dst, target);          
        }
      }
    }

    if (isStore) {
      removeSite(c, dst, target);
    }

    nextRead(c, this, src);
  }

  BinaryOperation type;
  unsigned srcSize;
  Value* src;
  unsigned dstSize;
  Value* dst;
  Read* dstRead;
};

void
appendMove(Context* c, BinaryOperation type, unsigned srcSize, Value* src,
           unsigned dstSize, Value* dst)
{
  bool thunk;
  uint8_t srcTypeMask;
  uint64_t srcRegisterMask;
  uint8_t dstTypeMask;
  uint64_t dstRegisterMask;

  c->arch->plan(type, srcSize, &srcTypeMask, &srcRegisterMask,
                dstSize, &dstTypeMask, &dstRegisterMask,
                &thunk);

  assert(c, not thunk); // todo

  append(c, new (c->zone->allocate(sizeof(MoveEvent)))
         MoveEvent
         (c, type, srcSize, src, dstSize, dst,
          read(c, srcSize, srcTypeMask, srcRegisterMask, AnyFrameIndex),
          read(c, dstSize, dstTypeMask, dstRegisterMask, AnyFrameIndex)));
}

ConstantSite*
findConstantSite(Context* c, Value* v)
{
  for (SiteIterator it(v); it.hasMore();) {
    Site* s = it.next();
    if (s->type(c) == ConstantOperand) {
      return static_cast<ConstantSite*>(s);
    }
  }
  return 0;
}

class CompareEvent: public Event {
 public:
  CompareEvent(Context* c, unsigned size, Value* first, Value* second,
               Read* firstRead, Read* secondRead):
    Event(c), size(size), first(first), second(second)
  {
    addRead(c, this, first, firstRead);
    addRead(c, this, second, secondRead);
  }

  virtual const char* name() {
    return "CompareEvent";
  }

  virtual void compile(Context* c) {
    ConstantSite* firstConstant = findConstantSite(c, first);
    ConstantSite* secondConstant = findConstantSite(c, second);

    if (firstConstant and secondConstant) {
      int64_t d = firstConstant->value.value->value()
        - secondConstant->value.value->value();

      if (d < 0) {
        c->constantCompare = CompareLess;
      } else if (d > 0) {
        c->constantCompare = CompareGreater;
      } else {
        c->constantCompare = CompareEqual;
      }
    } else {
      c->constantCompare = CompareNone;

      apply(c, Compare, size, first->source, size, second->source);
    }

    nextRead(c, this, first);
    nextRead(c, this, second);
  }

  unsigned size;
  Value* first;
  Value* second;
};

void
appendCompare(Context* c, unsigned size, Value* first, Value* second)
{
  bool thunk;
  uint8_t firstTypeMask;
  uint64_t firstRegisterMask;
  uint8_t secondTypeMask;
  uint64_t secondRegisterMask;

  c->arch->plan(Compare, size, &firstTypeMask, &firstRegisterMask,
                size, &secondTypeMask, &secondRegisterMask,
                &thunk);

  assert(c, not thunk); // todo

  append(c, new (c->zone->allocate(sizeof(CompareEvent)))
         CompareEvent
         (c, size, first, second,
          read(c, size, firstTypeMask, firstRegisterMask, AnyFrameIndex),
          read(c, size, secondTypeMask, secondRegisterMask, AnyFrameIndex)));
}

class CombineEvent: public Event {
 public:
  CombineEvent(Context* c, TernaryOperation type,
               unsigned firstSize, Value* first,
               unsigned secondSize, Value* second,
               unsigned resultSize, Value* result,
               Read* firstRead,
               Read* secondRead,
               Read* resultRead):
    Event(c), type(type), firstSize(firstSize), first(first),
    secondSize(secondSize), second(second), resultSize(resultSize),
    result(result), resultRead(resultRead)
  {
    addRead(c, this, first, firstRead);
    addRead(c, this, second, secondRead);
  }

  virtual const char* name() {
    return "CombineEvent";
  }

  virtual void compile(Context* c) {
    Site* target;
    if (c->arch->condensedAddressing()) {
      maybePreserve(c, stackBefore, localsBefore, secondSize, second,
                    second->source);
      target = second->source;
    } else {
      target = resultRead->allocateSite(c);
      addSite(c, stackBefore, localsBefore, resultSize, result, target);
    }

//     fprintf(stderr, "combine %p and %p into %p\n", first, second, result);
    apply(c, type, firstSize, first->source, secondSize, second->source,
          resultSize, target);

    nextRead(c, this, first);
    nextRead(c, this, second);

    if (c->arch->condensedAddressing()) {
      removeSite(c, second, second->source);
      if (live(result)) {
        addSite(c, 0, 0, resultSize, result, target);
      }
    }
  }

  TernaryOperation type;
  unsigned firstSize;
  Value* first;
  unsigned secondSize;
  Value* second;
  unsigned resultSize;
  Value* result;
  Read* resultRead;
};

Value*
value(Context* c, Site* site = 0, Site* target = 0)
{
  return new (c->zone->allocate(sizeof(Value))) Value(site, target);
}

void
removeBuddy(Context* c, Value* v)
{
  if (v->buddy != v) {
//     fprintf(stderr, "remove buddy %p from", v);
//     for (Value* p = v->buddy; p != v; p = p->buddy) {
//       fprintf(stderr, " %p", p);
//     }
//     fprintf(stderr, "\n");

    Value* next = v->buddy;
    v->buddy = v;
    Value* p = next;
    while (p->buddy != v) p = p->buddy;
    p->buddy = next;

    if (not live(next)) {
      clearSites(c, next);
    }
  }
}

Site*
copy(Context* c, Site* s)
{
  Site* start = 0;
  Site* end = 0;
  for (; s; s = s->next) {
    Site* n = s->copy(c);
    if (end) {
      end->next = n;
    } else {
      start = n;
    }
    end = n;
  }
  return start;
}

class Snapshot {
 public:
  Snapshot(Context* c, Value* value, Snapshot* next):
    value(value), buddy(value->buddy), sites(copy(c, value->sites)), next(next)
  { }

  Value* value;
  Value* buddy;
  Site* sites;
  Snapshot* next;
};

Snapshot*
snapshot(Context* c, Value* value, Snapshot* next)
{
  if (DebugControl) {
    char buffer[256]; toString(c, value->sites, buffer, 256);
    fprintf(stderr, "snapshot %p buddy %p sites %s\n",
            value, value->buddy, buffer);
  }

  return new (c->zone->allocate(sizeof(Snapshot))) Snapshot(c, value, next);
}

Snapshot*
makeSnapshots(Context* c, Value* value, Snapshot* next)
{
  next = snapshot(c, value, next);
  for (Value* p = value->buddy; p != value; p = p->buddy) {
    next = snapshot(c, p, next);
  }
  return next;
}

Stack*
stack(Context* c, Value* value, unsigned footprint, unsigned index,
      Stack* next)
{
  return new (c->zone->allocate(sizeof(Stack)))
    Stack(index, footprint, value, next);
}

Stack*
stack(Context* c, Value* value, unsigned footprint, Stack* next)
{
  return stack
    (c, value, footprint, (next ? next->index + next->footprint : 0), next);
}

SavedValue*
savedValue(Context* c, Value* value, unsigned footprint, SavedValue* next)
{
  return new (c->zone->allocate(sizeof(SavedValue)))
    SavedValue(footprint, value, next);
}

Value*
maybeBuddy(Context* c, Value* v, unsigned sizeInBytes);

void
push(Context* c, unsigned footprint, Value* v)
{
  assert(c, footprint);

  v = maybeBuddy(c, v, footprintSizeInBytes(footprint));

  if (DebugFrame) {
    fprintf(stderr, "push %p of footprint %d\n", v, footprint);
  }

  v->local = true;
  c->stack = stack(c, v, footprint, c->stack);
}

Value*
pop(Context* c, unsigned footprint UNUSED)
{
  Stack* s = c->stack;
  assert(c, footprint == s->footprint);
  assert(c, s->value->local);

  if (DebugFrame) {
    fprintf(stderr, "pop %p of size %d\n", s->value, footprint);
  }

  c->stack = s->next;
  s->value->local = false;
  return s->value;
}

void
appendCombine(Context* c, TernaryOperation type,
              unsigned firstSize, Value* first,
              unsigned secondSize, Value* second,
              unsigned resultSize, Value* result)
{
  bool thunk;
  uint8_t firstTypeMask;
  uint64_t firstRegisterMask;
  uint8_t secondTypeMask;
  uint64_t secondRegisterMask;
  uint8_t resultTypeMask;
  uint64_t resultRegisterMask;

  c->arch->plan(type, firstSize, &firstTypeMask, &firstRegisterMask,
                secondSize, &secondTypeMask, &secondRegisterMask,
                resultSize, &resultTypeMask, &resultRegisterMask,
                &thunk);

  if (thunk) {
    Stack* oldStack = c->stack;

    ::push(c, ceiling(secondSize, BytesPerWord), second);
    ::push(c, ceiling(firstSize, BytesPerWord), first);

    Stack* argumentStack = c->stack;
    c->stack = oldStack;

    appendCall
      (c, value(c, constantSite(c, c->client->getThunk(type, resultSize))),
       0, 0, result, resultSize, argumentStack, 2, 0);
  } else {
    Read* resultRead = read
      (c, resultSize, resultTypeMask, resultRegisterMask, AnyFrameIndex);
    Read* secondRead;
    if (c->arch->condensedAddressing()) {
      secondRead = resultRead;
    } else {
      secondRead = read
        (c, secondSize, secondTypeMask, secondRegisterMask, AnyFrameIndex);
    }

    append
      (c, new (c->zone->allocate(sizeof(CombineEvent)))
       CombineEvent
       (c, type,
        firstSize, first,
        secondSize, second,
        resultSize, result,
        read(c, firstSize, firstTypeMask, firstRegisterMask, AnyFrameIndex),
        secondRead,
        resultRead));
  }
}

class TranslateEvent: public Event {
 public:
  TranslateEvent(Context* c, BinaryOperation type, unsigned size, Value* value,
                 Value* result, Read* valueRead, Read* resultRead):
    Event(c), type(type), size(size), value(value), result(result),
    resultRead(resultRead)
  {
    addRead(c, this, value, valueRead);
  }

  virtual const char* name() {
    return "TranslateEvent";
  }

  virtual void compile(Context* c) {
    Site* target;
    if (c->arch->condensedAddressing()) {
      maybePreserve(c, stackBefore, localsBefore, size, value, value->source);
      target = value->source;
    } else {
      target = resultRead->allocateSite(c);
      addSite(c, stackBefore, localsBefore, size, result, target);
    }

    apply(c, type, size, value->source, size, target);
    
    nextRead(c, this, value);

    if (c->arch->condensedAddressing()) {
      removeSite(c, value, value->source);
      if (live(result)) {
        addSite(c, 0, 0, size, result, target);
      }
    }
  }

  BinaryOperation type;
  unsigned size;
  Value* value;
  Value* result;
  Read* resultRead;
};

void
appendTranslate(Context* c, BinaryOperation type, unsigned size, Value* value,
                Value* result)
{
  bool thunk;
  uint8_t firstTypeMask;
  uint64_t firstRegisterMask;
  uint8_t resultTypeMask;
  uint64_t resultRegisterMask;

  c->arch->plan(type, size, &firstTypeMask, &firstRegisterMask,
                size, &resultTypeMask, &resultRegisterMask,
                &thunk);

  assert(c, not thunk); // todo

  Read* resultRead = read
    (c, size, resultTypeMask, resultRegisterMask, AnyFrameIndex);
  Read* firstRead;
  if (c->arch->condensedAddressing()) {
    firstRead = resultRead;
  } else {
    firstRead = read
      (c, size, firstTypeMask, firstRegisterMask, AnyFrameIndex);
  }
  // todo: respect resultTypeMask and resultRegisterMask

  append(c, new (c->zone->allocate(sizeof(TranslateEvent)))
         TranslateEvent
         (c, type, size, value, result, firstRead, resultRead));
}

class MemoryEvent: public Event {
 public:
  MemoryEvent(Context* c, Value* base, int displacement, Value* index,
              unsigned scale, Value* result):
    Event(c), base(base), displacement(displacement), index(index),
    scale(scale), result(result)
  {
    addRead(c, this, base, anyRegisterRead(c, BytesPerWord));
    if (index) addRead(c, this, index, registerOrConstantRead(c, BytesPerWord));
  }

  virtual const char* name() {
    return "MemoryEvent";
  }

  virtual void compile(Context* c) {
    int indexRegister;
    int displacement = this->displacement;
    unsigned scale = this->scale;
    if (index) {
      ConstantSite* constant = findConstantSite(c, index);

      if (constant) {
        indexRegister = NoRegister;
        displacement += (constant->value.value->value() * scale);
        scale = 1;
      } else {
        assert(c, index->source->type(c) == RegisterOperand);
        indexRegister = static_cast<RegisterSite*>
          (index->source)->register_.low;
      }
    } else {
      indexRegister = NoRegister;
    }
    assert(c, base->source->type(c) == RegisterOperand);
    int baseRegister = static_cast<RegisterSite*>(base->source)->register_.low;

    nextRead(c, this, base);
    if (index) {
      if (BytesPerWord == 8 and indexRegister != NoRegister) {
        apply(c, Move, 4, index->source, 8, index->source);
      }

      nextRead(c, this, index);
    }

    result->target = memorySite
      (c, baseRegister, displacement, indexRegister, scale);
    addSite(c, 0, 0, 0, result, result->target);
  }

  Value* base;
  int displacement;
  Value* index;
  unsigned scale;
  Value* result;
};

void
appendMemory(Context* c, Value* base, int displacement, Value* index,
             unsigned scale, Value* result)
{
  append(c, new (c->zone->allocate(sizeof(MemoryEvent)))
         MemoryEvent(c, base, displacement, index, scale, result));
}

class BranchEvent: public Event {
 public:
  BranchEvent(Context* c, UnaryOperation type, Value* address):
    Event(c), type(type), address(address)
  {
    address->addPredecessor(c, this);

    addRead(c, this, address, read
            (c, BytesPerWord, ~0, ~static_cast<uint64_t>(0), AnyFrameIndex));
  }

  virtual const char* name() {
    return "BranchEvent";
  }

  virtual void compile(Context* c) {
    bool jump;
    UnaryOperation type = this->type;
    if (type != Jump) {
      switch (c->constantCompare) {
      case CompareLess:
        switch (type) {
        case JumpIfLess:
        case JumpIfLessOrEqual:
        case JumpIfNotEqual:
          jump = true;
          type = Jump;
          break;

        default:
          jump = false;
        }
        break;

      case CompareGreater:
        switch (type) {
        case JumpIfGreater:
        case JumpIfGreaterOrEqual:
        case JumpIfNotEqual:
          jump = true;
          type = Jump;
          break;

        default:
          jump = false;
        }
        break;

      case CompareEqual:
        switch (type) {
        case JumpIfEqual:
        case JumpIfLessOrEqual:
        case JumpIfGreaterOrEqual:
          jump = true;
          type = Jump;
          break;

        default:
          jump = false;
        }
        break;

      case CompareNone:
        jump = true;
        break;

      default: abort(c);
      }
    } else {
      jump = true;
    }

    if (jump) {
      apply(c, type, BytesPerWord, address->source);
    }

    nextRead(c, this, address);
  }

  virtual bool isBranch() { return true; }

  UnaryOperation type;
  Value* address;
};

void
appendBranch(Context* c, UnaryOperation type, Value* address)
{
  append(c, new (c->zone->allocate(sizeof(BranchEvent)))
         BranchEvent(c, type, address));
}

class BoundsCheckEvent: public Event {
 public:
  BoundsCheckEvent(Context* c, Value* object, unsigned lengthOffset,
                   Value* index, intptr_t handler):
    Event(c), object(object), lengthOffset(lengthOffset), index(index),
    handler(handler)
  {
    addRead(c, this, object, anyRegisterRead(c, BytesPerWord));
    addRead(c, this, index, registerOrConstantRead(c, BytesPerWord));
  }

  virtual const char* name() {
    return "BoundsCheckEvent";
  }

  virtual void compile(Context* c) {
    Assembler* a = c->assembler;

    ConstantSite* constant = findConstantSite(c, index);
    CodePromise* nextPromise = codePromise
      (c, static_cast<Promise*>(0));
    CodePromise* outOfBoundsPromise = 0;

    if (constant) {
      expect(c, constant->value.value->value() >= 0);      
    } else {
      outOfBoundsPromise = codePromise(c, static_cast<Promise*>(0));

      apply(c, Compare, 4, constantSite(c, resolved(c, 0)), 4, index->source);

      Assembler::Constant outOfBoundsConstant(outOfBoundsPromise);
      a->apply
        (JumpIfLess, BytesPerWord, ConstantOperand, &outOfBoundsConstant);
    }

    assert(c, object->source->type(c) == RegisterOperand);
    int base = static_cast<RegisterSite*>(object->source)->register_.low;

    Site* length = memorySite(c, base, lengthOffset);
    length->acquire(c, 0, 0, 0, 0);

    apply(c, Compare, 4, index->source, 4, length);

    length->release(c);

    Assembler::Constant nextConstant(nextPromise);
    a->apply(JumpIfGreater, BytesPerWord, ConstantOperand, &nextConstant);

    if (constant == 0) {
      outOfBoundsPromise->offset = a->offset();
    }

    Assembler::Constant handlerConstant(resolved(c, handler));
    a->apply(Call, BytesPerWord, ConstantOperand, &handlerConstant);

    nextPromise->offset = a->offset();

    nextRead(c, this, object);
    nextRead(c, this, index);
  }

  Value* object;
  unsigned lengthOffset;
  Value* index;
  intptr_t handler;
};

void
appendBoundsCheck(Context* c, Value* object, unsigned lengthOffset,
                  Value* index, intptr_t handler)
{
  append(c, new (c->zone->allocate(sizeof(BoundsCheckEvent)))
         BoundsCheckEvent(c, object, lengthOffset, index, handler));
}

class FrameSiteEvent: public Event {
 public:
  FrameSiteEvent(Context* c, Value* value, unsigned size, int index):
    Event(c), value(value), size(size), index(index)
  { }

  virtual const char* name() {
    return "FrameSiteEvent";
  }

  virtual void compile(Context* c) {
    if (live(value)) {
      addSite(c, stackBefore, localsBefore, size, value, frameSite(c, index));
    }
  }

  Value* value;
  unsigned size;
  int index;
};

void
appendFrameSite(Context* c, Value* value, unsigned size, int index)
{
  append(c, new (c->zone->allocate(sizeof(FrameSiteEvent)))
         FrameSiteEvent(c, value, size, index));
}

unsigned
frameFootprint(Context* c, Stack* s)
{
  return c->localFootprint + (s ? (s->index + s->footprint) : 0);
}

void
visit(Context* c, Link* link)
{
//   fprintf(stderr, "visit link from %d to %d\n",
//           link->predecessor->logicalInstruction->index,
//           link->successor->logicalInstruction->index);

  ForkState* forkState = link->forkState;
  if (forkState) {
    for (unsigned i = 0; i < forkState->readCount; ++i) {
      ForkElement* p = forkState->elements + i;
      Value* v = p->value;
      v->reads = p->read->nextTarget();
//       fprintf(stderr, "next read %p for %p\n", v->reads, v);
      if (not live(v)) {
        clearSites(c, v);
      }
    }
  }

  JunctionState* junctionState = link->junctionState;
  if (junctionState) {
    for (unsigned i = 0; i < junctionState->readCount; ++i) {
      assert(c, junctionState->reads[i].value->reads
             == junctionState->reads[i].read);
      nextRead(c, 0, junctionState->reads[i].value);
    }
  }
}

class BuddyEvent: public Event {
 public:
  BuddyEvent(Context* c, Value* original, Value* buddy, unsigned size):
    Event(c), original(original), buddy(buddy)
  {
    addRead(c, this, original,
            read(c, size, ~0, ~static_cast<uint64_t>(0), AnyFrameIndex));
  }

  virtual const char* name() {
    return "BuddyEvent";
  }

  virtual void compile(Context* c) {
    addBuddy(original, buddy);

    nextRead(c, this, original);
  }

  Value* original;
  Value* buddy;
};

void
appendBuddy(Context* c, Value* original, Value* buddy, unsigned size)
{
  append(c, new (c->zone->allocate(sizeof(BuddyEvent)))
         BuddyEvent(c, original, buddy, size));
}

class DummyEvent: public Event {
 public:
  DummyEvent(Context* c):
    Event(c)
  { }

  virtual const char* name() {
    return "DummyEvent";
  }

  virtual void compile(Context*) { }
};

void
appendDummy(Context* c)
{
  Stack* stack = c->stack;
  Local* locals = c->locals;
  LogicalInstruction* i = c->logicalCode[c->logicalIp];

  c->stack = i->stack;
  c->locals = i->locals;

  append(c, new (c->zone->allocate(sizeof(DummyEvent))) DummyEvent(c));

  c->stack = stack;
  c->locals = locals;  
}

void
append(Context* c, Event* e)
{
  LogicalInstruction* i = c->logicalCode[c->logicalIp];
  if (c->stack != i->stack or c->locals != i->locals) {
    appendDummy(c);
  }

  if (DebugAppend) {
    fprintf(stderr, " -- append %s at %d with %d stack before\n",
            e->name(), e->logicalInstruction->index, c->stack ?
            c->stack->index + c->stack->footprint : 0);
  }

  if (c->lastEvent) {
    c->lastEvent->next = e;
  } else {
    c->firstEvent = e;
  }
  c->lastEvent = e;

  Event* p = c->predecessor;
  if (p) {
    Link* link = ::link(c, p, e->predecessors, e, p->successors, c->forkState);
    e->predecessors = link;
    p->successors = link;
  }
  c->forkState = 0;

  c->predecessor = e;

  if (e->logicalInstruction->firstEvent == 0) {
    e->logicalInstruction->firstEvent = e;
  }
  e->logicalInstruction->lastEvent = e;
}

Site*
readSource(Context* c, Stack* stack, Local* locals, Read* r)
{
  if (not hasSite(r->value)) return 0;

//   fprintf(stderr, "read source for %p\n", r->value);

  Site* site = r->pickSite(c, r->value, true);

  if (site) {
    return site;
  } else {
    Site* target = r->allocateSite(c);
    unsigned copyCost;
    site = pick(c, r->value, target, &copyCost, true);
    assert(c, copyCost);
    move(c, stack, locals, r->size, r->value, site, target);
    return target;    
  }
}

Site*
pickJunctionSite(Context* c, Value* v, Read* r, unsigned frameIndex)
{
  Site* s = r->pickSite(c, v, false);
   
  if (s == 0) {
    s = pick(c, v, 0, 0, false);
  }

  if (s and s->match
      (c, (1 << RegisterOperand) | (1 << MemoryOperand), ~0, AnyFrameIndex))
  {
    return s;
  }

  s = r->allocateSite(c);

  if (s and (c->availableRegisterCount > 1 or s->type(c) != RegisterOperand)) {
    return s;
  }

  if (c->availableRegisterCount > 1) {
    return freeRegisterSite(c);
  } else {
    return frameSite(c, frameIndex);
  }
}

unsigned
resolveJunctionSite(Context* c, Event* e, Value* v,
                    unsigned siteIndex, unsigned frameIndex,
                    Site** frozenSites, unsigned frozenSiteIndex)
{
  assert(c, siteIndex < frameFootprint(c, e->stackAfter));

  if (live(v)) {
    assert(c, hasSite(v));
    
    Read* r = live(v);
    Site* original = e->junctionSites[siteIndex];
    Site* target;

    if (original) {
      target = original;
    } else {
      target = pickJunctionSite(c, v, r, frameIndex);
    }

    unsigned copyCost;
    Site* site = pick(c, v, target, &copyCost, true);

    if (copyCost or not findSite(c, v, site)) {
      move(c, e->stackAfter, e->localsAfter, r->size, v, site, target);
    } else {
      target = site;
    }

    if (original == 0) {
      frozenSites[frozenSiteIndex++] = target;
      target->freeze(c);
      e->junctionSites[siteIndex] = target->copy(c);
    }

    if (DebugControl) {
      char buffer[256]; target->toString(c, buffer, 256);
      fprintf(stderr, "resolved junction site local %d frame %d %s %p\n",
              siteIndex, frameIndex, buffer, v);
    }
  }

  return frozenSiteIndex;
}

void
propagateJunctionSites(Context* c, Event* e, Site** sites)
{
  for (Link* pl = e->predecessors; pl; pl = pl->nextPredecessor) {
    Event* p = pl->predecessor;
    if (p->junctionSites == 0) {
      p->junctionSites = sites;
      for (Link* sl = p->successors; sl; sl = sl->nextSuccessor) {
        Event* s = sl->successor;
        propagateJunctionSites(c, s, sites);
      }
    }
  }
}

void
populateSiteTables(Context* c, Event* e)
{
  unsigned frameFootprint = ::frameFootprint(c, e->stackAfter);

  { Site* frozenSites[frameFootprint];
    unsigned frozenSiteIndex = 0;

    if (e->junctionSites) {
      for (FrameIterator it(c, e->stackAfter, e->localsAfter); it.hasMore();) {
        FrameIterator::Element el = it.next(c);
        if (e->junctionSites[el.localIndex]) {
          frozenSiteIndex = resolveJunctionSite
            (c, e, el.value, el.localIndex, frameIndex(c, &el), frozenSites,
             frozenSiteIndex);      
        }
      }
    } else {
      for (Link* sl = e->successors; sl; sl = sl->nextSuccessor) {
        Event* s = sl->successor;
        if (s->predecessors->nextPredecessor) {
          unsigned size = sizeof(Site*) * frameFootprint;
          Site** junctionSites = static_cast<Site**>
            (c->zone->allocate(size));
          memset(junctionSites, 0, size);

          propagateJunctionSites(c, s, junctionSites);
          break;
        }
      }
    }

    if (e->junctionSites) {
      for (FrameIterator it(c, e->stackAfter, e->localsAfter); it.hasMore();) {
        FrameIterator::Element el = it.next(c);
        if (e->junctionSites[el.localIndex] == 0) {
          frozenSiteIndex = resolveJunctionSite
            (c, e, el.value, el.localIndex, frameIndex(c, &el), frozenSites,
             frozenSiteIndex);      
        }
      }

      if (DebugControl) {
        fprintf(stderr, "resolved junction sites %p at %d\n",
                e->junctionSites, e->logicalInstruction->index);
      }

      for (FrameIterator it(c, e->stackAfter, e->localsAfter); it.hasMore();) {
        FrameIterator::Element el = it.next(c);
        removeBuddy(c, el.value);
      }
    }

    while (frozenSiteIndex) {
      frozenSites[--frozenSiteIndex]->thaw(c);
    }
  }

  if (e->successors->nextSuccessor) {
    for (FrameIterator it(c, e->stackAfter, e->localsAfter); it.hasMore();) {
      FrameIterator::Element el = it.next(c);
      e->snapshots = makeSnapshots(c, el.value, e->snapshots);
    }

    for (SavedValue* sv = e->successors->forkState->saved; sv; sv = sv->next) {
      e->snapshots = makeSnapshots(c, sv->value, e->snapshots);
    }

    if (DebugControl) {
      fprintf(stderr, "captured snapshots %p at %d\n",
              e->snapshots, e->logicalInstruction->index);
    }
  }
}

void
setSites(Context* c, Event* e, Value* v, Site* s, unsigned size)
{
  for (; s; s = s->next) {
    addSite(c, e->stackBefore, e->localsBefore, size, v, s->copy(c));
  }

  if (DebugControl) {
    char buffer[256]; toString(c, v->sites, buffer, 256);
    fprintf(stderr, "set sites %s for %p\n", buffer, v);
  }
}

void
resetFrame(Context* c, Event* e)
{
  for (FrameIterator it(c, e->stackBefore, e->localsBefore); it.hasMore();) {
    FrameIterator::Element el = it.next(c);
    clearSites(c, el.value);
  }
}

void
setSites(Context* c, Event* e, Site** sites)
{
  resetFrame(c, e);

  for (FrameIterator it(c, e->stackBefore, e->localsBefore); it.hasMore();) {
    FrameIterator::Element el = it.next(c);
    if (sites[el.localIndex]) {
      Read* r = live(el.value);
      if (r) {
        setSites(c, e, el.value, sites[el.localIndex], r->size);
      }
    }
  }
}

void
restore(Context* c, Event* e, Snapshot* snapshots)
{
  for (Snapshot* s = snapshots; s; s = s->next) {
//     char buffer[256]; toString(c, s->sites, buffer, 256);
//     fprintf(stderr, "restore %p buddy %p sites %s\n",
//             s->value, s->value->buddy, buffer);

    s->value->buddy = s->buddy;
  }

  resetFrame(c, e);

  for (Snapshot* s = snapshots; s; s = s->next) {
    if (live(s->value)) {
      Read* r = live(s->value);
      if (r and s->sites and s->value->sites == 0) {
        setSites(c, e, s->value, s->sites, r->size);
      }
    }
  }
}

void
populateSources(Context* c, Event* e)
{
  Site* frozenSites[e->readCount];
  unsigned frozenSiteIndex = 0;
  for (Read* r = e->reads; r; r = r->eventNext) {
    r->value->source = readSource(c, e->stackBefore, e->localsBefore, r);

    if (r->value->source) {
      assert(c, frozenSiteIndex < e->readCount);
      frozenSites[frozenSiteIndex++] = r->value->source;
      r->value->source->freeze(c);
    }
  }

  while (frozenSiteIndex) {
    frozenSites[--frozenSiteIndex]->thaw(c);
  }
}

void
addStubRead(Context* c, Value* v, unsigned size, JunctionState* state,
            unsigned* count)
{
  if (v) {
    StubRead* r = stubRead(c, size);
//     fprintf(stderr, "add stub read %p to %p\n", r, v);
    addRead(c, 0, v, r);

    StubReadPair* p = state->reads + ((*count)++);
    p->value = v;
    p->read = r;
  }
}

void
populateJunctionReads(Context* c, Link* link)
{
  JunctionState* state = new
    (c->zone->allocate
     (sizeof(JunctionState)
      + (sizeof(StubReadPair) * frameFootprint(c, c->stack))))
    JunctionState;

  link->junctionState = state;

  unsigned count = 0;

  for (FrameIterator it(c, c->stack, c->locals); it.hasMore();) {
    FrameIterator::Element e = it.next(c);
    addStubRead(c, e.value, footprintSizeInBytes(e.footprint), state, &count);
  }

  state->readCount = count;
}

void
updateJunctionReads(Context*, JunctionState* state)
{
  for (unsigned i = 0; i < state->readCount; ++i) {
    StubReadPair* p = state->reads + i;
    if (p->read->read == 0) p->read->read = p->value->reads;
  }
}

LogicalInstruction*
next(Context* c, LogicalInstruction* i)
{
  for (unsigned n = i->index + 1; n < c->logicalCodeLength; ++n) {
    i = c->logicalCode[n];
    if (i) return i;
  }
  return 0;
}

class Block {
 public:
  Block(Event* head):
    head(head), nextBlock(0), nextInstruction(0), assemblerBlock(0), start(0)
  { }

  Event* head;
  Block* nextBlock;
  LogicalInstruction* nextInstruction;
  Assembler::Block* assemblerBlock;
  unsigned start;
};

Block*
block(Context* c, Event* head)
{
  return new (c->zone->allocate(sizeof(Block))) Block(head);
}

unsigned
compile(Context* c)
{
  if (c->logicalCode[c->logicalIp]->lastEvent == 0) {
    appendDummy(c);
  }

  Assembler* a = c->assembler;

  c->pass = CompilePass;

  Block* firstBlock = block(c, c->firstEvent);
  Block* block = firstBlock;

  a->allocateFrame(c->alignedFrameSize);

  for (Event* e = c->firstEvent; e; e = e->next) {
    if (DebugCompile) {
      fprintf(stderr,
              " -- compile %s at %d with %d preds %d succs %d stack\n",
              e->name(), e->logicalInstruction->index,
              countPredecessors(e->predecessors),
              countSuccessors(e->successors),
              e->stackBefore ?
              e->stackBefore->index + e->stackBefore->footprint : 0);
    }

    e->block = block;

    c->stack = e->stackBefore;
    c->locals = e->localsBefore;

    if (e->logicalInstruction->machineOffset == 0) {
      e->logicalInstruction->machineOffset = a->offset();
    }

    if (e->predecessors) {
      visit(c, lastPredecessor(e->predecessors));

      Event* first = e->predecessors->predecessor;
      if (e->predecessors->nextPredecessor) {
        for (Link* pl = e->predecessors;
             pl->nextPredecessor;
             pl = pl->nextPredecessor)
        {
          updateJunctionReads(c, pl->junctionState);
        }

        if (DebugControl) {
          fprintf(stderr, "set sites to junction sites %p at %d\n",
                  first->junctionSites, first->logicalInstruction->index);
        }

        setSites(c, e, first->junctionSites);
      } else if (first->successors->nextSuccessor) {
        if (DebugControl) {
          fprintf(stderr, "restore snapshots %p at %d\n",
                  first->snapshots, first->logicalInstruction->index);
        }

        restore(c, e, first->snapshots);
      }
    }

    populateSources(c, e);

    bool branch = e->isBranch();
    if (branch and e->successors) {
      populateSiteTables(c, e);
    }

    e->compile(c);

    if ((not branch) and e->successors) {
      populateSiteTables(c, e);
    }

    if (e->visitLinks) {
      for (Cell* cell = reverseDestroy(e->visitLinks); cell; cell = cell->next)
      {
        visit(c, static_cast<Link*>(cell->value));
      }
      e->visitLinks = 0;
    }

    for (CodePromise* p = e->promises; p; p = p->next) {
      p->offset = a->offset();
    }
    
    LogicalInstruction* nextInstruction = next(c, e->logicalInstruction);
    if (e->next == 0
        or (e->next->logicalInstruction != e->logicalInstruction
            and (e->logicalInstruction->lastEvent == e
                 or e->next->logicalInstruction != nextInstruction)))
    {
      Block* b = e->logicalInstruction->firstEvent->block;
      if (b != block) {
        while (b->nextBlock) b = b->nextBlock;
        b->nextBlock = block;
      }
      block->nextInstruction = nextInstruction;
      block->assemblerBlock = a->endBlock(e->next != 0);
//       fprintf(stderr, "end block %p at %d\n", block->assemblerBlock, e->logicalInstruction->index);

      if (e->next) {
        block = ::block(c, e->next);
      }
    }
  }

  block = firstBlock;
  while (block->nextBlock or block->nextInstruction) {
    Block* next = block->nextBlock
      ? block->nextBlock
      : block->nextInstruction->firstEvent->block;
    next->start = block->assemblerBlock->resolve
      (block->start, next->assemblerBlock);
//     fprintf(stderr, "resolve block %p\n", block->assemblerBlock);
    block = next;
  }

  return block->assemblerBlock->resolve(block->start, 0);
}

unsigned
count(Stack* s)
{
  unsigned c = 0;
  while (s) {
    ++ c;
    s = s->next;
  }
  return c;
}

void
restore(Context* c, ForkState* state)
{
  for (unsigned i = 0; i < state->readCount; ++i) {
    ForkElement* p = state->elements + i;
    p->value->lastRead = p->read;
    p->read->allocateTarget(c);
    p->value->local = p->local;
  }
}

void
addForkElement(Context* c, Value* v, unsigned size, ForkState* state,
               unsigned index)
{
  MultiRead* r = multiRead(c, size);
//   fprintf(stderr, "add multi read %p to %p\n", r, v);
  addRead(c, 0, v, r);

  ForkElement* p = state->elements + index;
  p->value = v;
  p->local = v->local;
  p->read = r;
}

unsigned
count(SavedValue* sv)
{
  unsigned count = 0;
  while (sv) {
    ++ count;
    sv = sv->next;
  }
  return count;
}

ForkState*
saveState(Context* c)
{
  unsigned elementCount = frameFootprint(c, c->stack) + count(c->saved);

  ForkState* state = new
    (c->zone->allocate
     (sizeof(ForkState) + (sizeof(ForkElement) * elementCount)))
    ForkState(c->stack, c->locals, c->saved, c->predecessor, c->logicalIp);

  if (c->predecessor) {
    c->forkState = state;

    unsigned count = 0;

    for (FrameIterator it(c, c->stack, c->locals); it.hasMore();) {
      FrameIterator::Element e = it.next(c);
      addForkElement
        (c, e.value, footprintSizeInBytes(e.footprint), state, count++);
    }

    for (SavedValue* sv = c->saved; sv; sv = sv->next) {
      addForkElement
        (c, sv->value, footprintSizeInBytes(sv->footprint), state, count++);
    }

    state->readCount = count;

    restore(c, state);
  }

  c->saved = 0;

  return state;
}

void
restoreState(Context* c, ForkState* s)
{
  if (c->logicalCode[c->logicalIp]->lastEvent == 0) {
    appendDummy(c);
  }

  c->stack = s->stack;
  c->locals = s->locals;
  c->predecessor = s->predecessor;
  c->logicalIp = s->logicalIp;

  if (c->predecessor) {
    c->forkState = s;
    restore(c, s);
  }
}

Value*
maybeBuddy(Context* c, Value* v, unsigned sizeInBytes)
{
  if (v->local) {
    Value* n = value(c);
    appendBuddy(c, v, n, sizeInBytes);
    return n;
  } else {
    return v;
  }
}

class Client: public Assembler::Client {
 public:
  Client(Context* c): c(c) { }

  virtual int acquireTemporary(uint32_t mask) {
    int r = pickRegister(c, mask)->number;
    save(r);
    increment(c, r);
    return r;
  }

  virtual void releaseTemporary(int r) {
    decrement(c, c->registers[r]);
    restore(r);
  }

  virtual void save(int r) {
    Register* reg = c->registers[r];
    if (reg->refCount or reg->value) {
      releaseRegister(c, r);
    }
    assert(c, reg->refCount == 0);
    assert(c, reg->value == 0);
  }

  virtual void restore(int) {
    // todo
  }

  Context* c;
};

class MyCompiler: public Compiler {
 public:
  MyCompiler(System* s, Assembler* assembler, Zone* zone,
             Compiler::Client* compilerClient):
    c(s, assembler, zone, compilerClient), client(&c)
  {
    assembler->setClient(&client);
  }

  virtual State* saveState() {
    return ::saveState(&c);
  }

  virtual void restoreState(State* state) {
    ::restoreState(&c, static_cast<ForkState*>(state));
  }

  virtual Subroutine* startSubroutine() {
    return c.subroutine = new (c.zone->allocate(sizeof(MySubroutine)))
      MySubroutine;
  }

  virtual void endSubroutine(Subroutine* subroutine) {
    MySubroutine* sr = static_cast<MySubroutine*>(subroutine);
    if (sr->forkState) {
<<<<<<< HEAD
      Local* locals = c.locals;
=======
>>>>>>> 92a8a4d8
      ::restoreState(&c, sr->forkState);
    } else {
      sr->forkState = ::saveState(&c);
    }
  }

  virtual void init(unsigned logicalCodeLength, unsigned parameterFootprint,
                    unsigned localFootprint, unsigned alignedFrameSize)
  {
    c.logicalCodeLength = logicalCodeLength;
    c.parameterFootprint = parameterFootprint;
    c.localFootprint = localFootprint;
    c.alignedFrameSize = alignedFrameSize;

    unsigned frameResourceSize = sizeof(FrameResource)
      * (alignedFrameSize + parameterFootprint);

    c.frameResources = static_cast<FrameResource*>
      (c.zone->allocate(frameResourceSize));

    memset(c.frameResources, 0, frameResourceSize);

    // leave room for logical instruction -1
    unsigned codeSize = sizeof(LogicalInstruction*)
      * (logicalCodeLength + 1);
    c.logicalCode = static_cast<LogicalInstruction**>
      (c.zone->allocate(codeSize));
    memset(c.logicalCode, 0, codeSize);
    c.logicalCode++;

    c.locals = static_cast<Local*>
      (c.zone->allocate(sizeof(Local) * localFootprint));

    memset(c.locals, 0, sizeof(Local) * localFootprint);

    c.logicalCode[-1] = new 
      (c.zone->allocate(sizeof(LogicalInstruction)))
      LogicalInstruction(-1, c.stack, c.locals);
  }

  virtual void visitLogicalIp(unsigned logicalIp) {
    assert(&c, logicalIp < c.logicalCodeLength);

    if (c.logicalCode[c.logicalIp]->lastEvent == 0) {
      appendDummy(&c);
    }

    Event* e = c.logicalCode[logicalIp]->firstEvent;

    Event* p = c.predecessor;
    if (p) {
//       fprintf(stderr, "visit %d pred %d\n", logicalIp,
//               p->logicalInstruction->index);

      p->stackAfter = c.stack;
      p->localsAfter = c.locals;

      Link* link = ::link
        (&c, p, e->predecessors, e, p->successors, c.forkState);
      e->predecessors = link;
      p->successors = link;
      c.lastEvent->visitLinks = cons(&c, link, c.lastEvent->visitLinks);

//       fprintf(stderr, "populate junction reads for %d to %d\n",
//               p->logicalInstruction->index, logicalIp);
      populateJunctionReads(&c, e->predecessors);
    }

    if (c.subroutine) {
      c.subroutine->forkState
        = c.logicalCode[logicalIp]->subroutine->forkState;
      c.subroutine = 0;
    }

    c.forkState = false;
  }

  virtual void startLogicalIp(unsigned logicalIp) {
    assert(&c, logicalIp < c.logicalCodeLength);
    assert(&c, c.logicalCode[logicalIp] == 0);

    if (c.logicalCode[c.logicalIp]->lastEvent == 0) {
      appendDummy(&c);
    }

    Event* p = c.predecessor;
    if (p) {
      p->stackAfter = c.stack;
      p->localsAfter = c.locals;
    }

    c.logicalCode[logicalIp] = new 
      (c.zone->allocate(sizeof(LogicalInstruction)))
      LogicalInstruction(logicalIp, c.stack, c.locals);

    if (c.subroutine) {
      c.logicalCode[logicalIp]->subroutine = c.subroutine;
      c.subroutine = 0;
    }

    c.logicalIp = logicalIp;
  }

  virtual Promise* machineIp(unsigned logicalIp) {
    return new (c.zone->allocate(sizeof(IpPromise))) IpPromise(&c, logicalIp);
  }

  virtual Promise* poolAppend(intptr_t value) {
    return poolAppendPromise(resolved(&c, value));
  }

  virtual Promise* poolAppendPromise(Promise* value) {
    Promise* p = new (c.zone->allocate(sizeof(PoolPromise)))
      PoolPromise(&c, c.constantCount);

    ConstantPoolNode* constant
      = new (c.zone->allocate(sizeof(ConstantPoolNode)))
      ConstantPoolNode(value);

    if (c.firstConstant) {
      c.lastConstant->next = constant;
    } else {
      c.firstConstant = constant;
    }
    c.lastConstant = constant;
    ++ c.constantCount;

    return p;
  }

  virtual Operand* constant(int64_t value) {
    return promiseConstant(resolved(&c, value));
  }

  virtual Operand* promiseConstant(Promise* value) {
    return ::value(&c, ::constantSite(&c, value));
  }

  virtual Operand* address(Promise* address) {
    return value(&c, ::addressSite(&c, address));
  }

  virtual Operand* memory(Operand* base,
                          int displacement = 0,
                          Operand* index = 0,
                          unsigned scale = 1)
  {
    Value* result = value(&c);

    appendMemory(&c, static_cast<Value*>(base), displacement,
                 static_cast<Value*>(index), scale, result);

    return result;
  }

  virtual Operand* stack() {
    Site* s = registerSite(&c, c.arch->stack());
    return value(&c, s, s);
  }

  virtual Operand* thread() {
    Site* s = registerSite(&c, c.arch->thread());
    return value(&c, s, s);
  }

  Promise* machineIp() {
    return codePromise(&c, c.logicalCode[c.logicalIp]->lastEvent);
  }

  virtual void push(unsigned footprint) {
    assert(&c, footprint);

    Value* v = value(&c);
    v->local = true;
    c.stack = ::stack(&c, v, footprint, c.stack);
  }

  virtual void push(unsigned footprint, Operand* value) {
    ::push(&c, footprint, static_cast<Value*>(value));
  }

  virtual void save(unsigned footprint, Operand* value) {
    c.saved = savedValue(&c, static_cast<Value*>(value), footprint, c.saved);
  }

  virtual Operand* pop(unsigned footprint) {
    return ::pop(&c, footprint);
  }

  virtual void pushed() {
    Value* v = value(&c);
    v->local = true;
    appendFrameSite
      (&c, v, BytesPerWord,
       frameIndex(&c, (c.stack ? c.stack->index : 0) + c.localFootprint, 1));

    c.stack = ::stack(&c, v, 1, c.stack);
  }

  virtual void popped() {
    assert(&c, c.stack->value->local);
    c.stack = c.stack->next;
  }

  virtual StackElement* top() {
    return c.stack;
  }

  virtual unsigned footprint(StackElement* e) {
    return static_cast<Stack*>(e)->footprint;
  }

  virtual unsigned index(StackElement* e) {
    return static_cast<Stack*>(e)->index;
  }

  virtual Operand* peek(unsigned footprint UNUSED, unsigned index) {
    Stack* s = c.stack;
    for (unsigned i = index; i > 0;) {
      i -= s->footprint;
      s = s->next;
    }
    assert(&c, s->footprint == footprint);
    return s->value;
  }

  virtual Operand* call(Operand* address,
                        unsigned flags,
                        TraceHandler* traceHandler,
                        unsigned resultSize,
                        unsigned argumentCount,
                        ...)
  {
    va_list a; va_start(a, argumentCount);

    unsigned footprint = 0;
    unsigned size = BytesPerWord;
    Value* arguments[argumentCount];
    unsigned argumentSizes[argumentCount];
    int index = 0;
    for (unsigned i = 0; i < argumentCount; ++i) {
      Value* o = va_arg(a, Value*);
      if (o) {
        arguments[index] = o;
        argumentSizes[index] = size;
        size = BytesPerWord;
        ++ index;
      } else {
        size = 8;
      }
      ++ footprint;
    }

    va_end(a);

    Stack* oldStack = c.stack;
    Stack* bottomArgument = 0;

    for (int i = index - 1; i >= 0; --i) {
      ::push(&c, ceiling(argumentSizes[i], BytesPerWord), arguments[i]);
      if (i == index - 1) {
        bottomArgument = c.stack;
      }
    }
    Stack* argumentStack = c.stack;
    c.stack = oldStack;

    Value* result = value(&c);
    appendCall(&c, static_cast<Value*>(address), flags, traceHandler, result,
               resultSize, argumentStack, index, 0);

    return result;
  }

  virtual Operand* stackCall(Operand* address,
                             unsigned flags,
                             TraceHandler* traceHandler,
                             unsigned resultSize,
                             unsigned argumentFootprint)
  {
    Value* result = value(&c);
    appendCall(&c, static_cast<Value*>(address), flags, traceHandler, result,
               resultSize, c.stack, 0, argumentFootprint);
    return result;
  }

  virtual void return_(unsigned size, Operand* value) {
    appendReturn(&c, size, static_cast<Value*>(value));
  }

  virtual void initLocal(unsigned footprint, unsigned index) {
    assert(&c, index < c.localFootprint);

    Value* v = value(&c);

    if (DebugFrame) {
      fprintf(stderr, "init local %p of footprint %d at %d (%d)\n",
              v, footprint, index, frameIndex(&c, index, footprint));
    }

    appendFrameSite
      (&c, v, footprintSizeInBytes(footprint),
       frameIndex(&c, index, footprint));

    Local* local = c.locals + index;
    local->value = v;
    v->local = true;
    local->footprint = footprint;
  }

  virtual void initLocalsFromLogicalIp(unsigned logicalIp) {
    assert(&c, logicalIp < c.logicalCodeLength);

    unsigned footprint = sizeof(Local) * c.localFootprint;
    Local* newLocals = static_cast<Local*>(c.zone->allocate(footprint));
    memset(newLocals, 0, footprint);
    c.locals = newLocals;

    Event* e = c.logicalCode[logicalIp]->firstEvent;
    for (unsigned i = 0; i < c.localFootprint; ++i) {
      Local* local = e->localsBefore + i;
      if (local->value) {
        initLocal(local->footprint, i);
      }
    }
  }

  virtual void storeLocal(unsigned footprint, Operand* src, unsigned index) {
    assert(&c, index < c.localFootprint);

    Local* local = c.locals + index;
    if (local->value) local->value->local = false;

    unsigned sizeInBytes = sizeof(Local) * c.localFootprint;
    Local* newLocals = static_cast<Local*>(c.zone->allocate(sizeInBytes));
    memcpy(newLocals, c.locals, sizeInBytes);
    c.locals = newLocals;

    local = c.locals + index;
    local->value = maybeBuddy
      (&c, static_cast<Value*>(src), footprintSizeInBytes(footprint));

    if (footprint == 2) {
      Local* clobber = local + 1;
      clobber->value = 0;
      clobber->footprint = 0;
    }

    if (DebugFrame) {
      fprintf(stderr, "store local %p of footprint %d at %d\n",
              local->value, footprint, index);
    }

    local->value->local = true;
    local->footprint = footprint;
  }

  virtual Operand* loadLocal(unsigned footprint UNUSED, unsigned index) {
    assert(&c, index < c.localFootprint);
    assert(&c, c.locals[index].value);
    assert(&c, c.locals[index].value->local);
    assert(&c, c.locals[index].footprint == footprint);

    if (DebugFrame) {
      fprintf(stderr, "load local %p of size %d at %d\n",
              c.locals[index].value, footprint, index);
    }

    return c.locals[index].value;
  }

  virtual void checkBounds(Operand* object, unsigned lengthOffset,
                           Operand* index, intptr_t handler)
  {
    appendBoundsCheck(&c, static_cast<Value*>(object),
                      lengthOffset, static_cast<Value*>(index), handler);
  }

  virtual void store(unsigned size, Operand* src, Operand* dst) {
    appendMove(&c, Move, size, static_cast<Value*>(src),
               size, static_cast<Value*>(dst));
  }

  virtual Operand* load(unsigned size, Operand* src) {
    Value* dst = value(&c);
    appendMove(&c, Move, size, static_cast<Value*>(src),
               max(size, BytesPerWord), dst);
    return dst;
  }

  virtual Operand* loadz(unsigned size, Operand* src) {
    Value* dst = value(&c);
    appendMove(&c, MoveZ, size, static_cast<Value*>(src),
               max(size, BytesPerWord), dst);
    return dst;
  }

  virtual Operand* load4To8(Operand* src) {
    Value* dst = value(&c);
    appendMove(&c, Move, 4, static_cast<Value*>(src), 8, dst);
    return dst;
  }

  virtual Operand* lcmp(Operand* a, Operand* b) {
    Value* result = value(&c);
    appendCombine(&c, LongCompare, 8, static_cast<Value*>(a),
                  8, static_cast<Value*>(b), 8, result);
    return result;
  }

  virtual void cmp(unsigned size, Operand* a, Operand* b) {
    appendCompare(&c, size, static_cast<Value*>(a),
                  static_cast<Value*>(b));
  }

  virtual void jl(Operand* address) {
    appendBranch(&c, JumpIfLess, static_cast<Value*>(address));
  }

  virtual void jg(Operand* address) {
    appendBranch(&c, JumpIfGreater, static_cast<Value*>(address));
  }

  virtual void jle(Operand* address) {
    appendBranch(&c, JumpIfLessOrEqual, static_cast<Value*>(address));
  }

  virtual void jge(Operand* address) {
    appendBranch(&c, JumpIfGreaterOrEqual, static_cast<Value*>(address));
  }

  virtual void je(Operand* address) {
    appendBranch(&c, JumpIfEqual, static_cast<Value*>(address));
  }

  virtual void jne(Operand* address) {
    appendBranch(&c, JumpIfNotEqual, static_cast<Value*>(address));
  }

  virtual void jmp(Operand* address) {
    appendBranch(&c, Jump, static_cast<Value*>(address));
  }

  virtual Operand* add(unsigned size, Operand* a, Operand* b) {
    Value* result = value(&c);
    appendCombine(&c, Add, size, static_cast<Value*>(a),
                  size, static_cast<Value*>(b), size, result);
    return result;
  }

  virtual Operand* sub(unsigned size, Operand* a, Operand* b) {
    Value* result = value(&c);
    appendCombine(&c, Subtract, size, static_cast<Value*>(a),
                  size, static_cast<Value*>(b), size, result);
    return result;
  }

  virtual Operand* mul(unsigned size, Operand* a, Operand* b) {
    Value* result = value(&c);
    appendCombine(&c, Multiply, size, static_cast<Value*>(a),
                  size, static_cast<Value*>(b), size, result);
    return result;
  }

  virtual Operand* div(unsigned size, Operand* a, Operand* b)  {
    Value* result = value(&c);
    appendCombine(&c, Divide, size, static_cast<Value*>(a),
                  size, static_cast<Value*>(b), size, result);
    return result;
  }

  virtual Operand* rem(unsigned size, Operand* a, Operand* b) {
    Value* result = value(&c);
    appendCombine(&c, Remainder, size, static_cast<Value*>(a),
                  size, static_cast<Value*>(b), size, result);
    return result;
  }

  virtual Operand* shl(unsigned size, Operand* a, Operand* b) {
    Value* result = value(&c);
    appendCombine(&c, ShiftLeft, BytesPerWord, static_cast<Value*>(a),
                  size, static_cast<Value*>(b), size, result);
    return result;
  }

  virtual Operand* shr(unsigned size, Operand* a, Operand* b) {
    Value* result = value(&c);
    appendCombine(&c, ShiftRight, BytesPerWord, static_cast<Value*>(a),
                  size, static_cast<Value*>(b), size, result);
    return result;
  }

  virtual Operand* ushr(unsigned size, Operand* a, Operand* b) {
    Value* result = value(&c);
    appendCombine(&c, UnsignedShiftRight, BytesPerWord, static_cast<Value*>(a),
                  size, static_cast<Value*>(b), size, result);
    return result;
  }

  virtual Operand* and_(unsigned size, Operand* a, Operand* b) {
    Value* result = value(&c);
    appendCombine(&c, And, size, static_cast<Value*>(a),
                  size, static_cast<Value*>(b), size, result);
    return result;
  }

  virtual Operand* or_(unsigned size, Operand* a, Operand* b) {
    Value* result = value(&c);
    appendCombine(&c, Or, size, static_cast<Value*>(a),
                  size, static_cast<Value*>(b), size, result);
    return result;
  }

  virtual Operand* xor_(unsigned size, Operand* a, Operand* b) {
    Value* result = value(&c);
    appendCombine(&c, Xor, size, static_cast<Value*>(a),
                  size, static_cast<Value*>(b), size, result);
    return result;
  }

  virtual Operand* neg(unsigned size, Operand* a) {
    Value* result = value(&c);
    appendTranslate(&c, Negate, size, static_cast<Value*>(a), result);
    return result;
  }

  virtual unsigned compile() {
    return c.machineCodeSize = ::compile(&c);
  }

  virtual unsigned poolSize() {
    return c.constantCount * BytesPerWord;
  }

  virtual void writeTo(uint8_t* dst) {
    c.machineCode = dst;
    c.assembler->writeTo(dst);

    int i = 0;
    for (ConstantPoolNode* n = c.firstConstant; n; n = n->next) {
      *reinterpret_cast<intptr_t*>(dst + pad(c.machineCodeSize) + i)
        = n->promise->value();
      i += BytesPerWord;
    }
  }

  virtual void dispose() {
    // ignore
  }

  Context c;
  ::Client client;
};

} // namespace

namespace vm {

Compiler*
makeCompiler(System* system, Assembler* assembler, Zone* zone,
             Compiler::Client* client)
{
  return new (zone->allocate(sizeof(MyCompiler)))
    MyCompiler(system, assembler, zone, client);
}

} // namespace vm<|MERGE_RESOLUTION|>--- conflicted
+++ resolved
@@ -4111,10 +4111,6 @@
   virtual void endSubroutine(Subroutine* subroutine) {
     MySubroutine* sr = static_cast<MySubroutine*>(subroutine);
     if (sr->forkState) {
-<<<<<<< HEAD
-      Local* locals = c.locals;
-=======
->>>>>>> 92a8a4d8
       ::restoreState(&c, sr->forkState);
     } else {
       sr->forkState = ::saveState(&c);
