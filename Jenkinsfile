--- conflicted
+++ resolved
@@ -6,14 +6,10 @@
 
 pipeline {
     agent { label 'local-k8s' }
-<<<<<<< HEAD
-    options { timestamps() }
-=======
     options {
             timestamps()
             timeout(time: 3, unit: 'HOURS')
     }
->>>>>>> 42eca48a
 
     environment {
         DOCKER_TAG_TO_USE = "${env.GIT_COMMIT.subSequence(0, 8)}"
