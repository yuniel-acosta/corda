--- conflicted
+++ resolved
@@ -3,11 +3,7 @@
 import net.corda.core.messaging.AllPossibleRecipients
 import net.corda.node.services.messaging.Message
 import net.corda.node.services.messaging.TopicStringValidator
-<<<<<<< HEAD
-=======
-import net.corda.node.services.messaging.createMessage
 import net.corda.testing.internal.rigorousMock
->>>>>>> 00a5e3db
 import net.corda.testing.node.MockNetwork
 import org.junit.After
 import org.junit.Before
@@ -77,13 +73,8 @@
         val bits = "test-content".toByteArray()
 
         var counter = 0
-<<<<<<< HEAD
         listOf(node1, node2, node3).forEach { it.network.addMessageHandler("test.topic") { _, _, _ -> counter++ } }
-        node1.network.send(node2.network.createMessage("test.topic", data = bits), mockNet.messagingNetwork.everyoneOnline)
-=======
-        listOf(node1, node2, node3).forEach { it.network.addMessageHandler { _, _ -> counter++ } }
         node1.network.send(node2.network.createMessage("test.topic", data = bits), rigorousMock<AllPossibleRecipients>())
->>>>>>> 00a5e3db
         mockNet.runNetwork(rounds = 1)
         assertEquals(3, counter)
     }
