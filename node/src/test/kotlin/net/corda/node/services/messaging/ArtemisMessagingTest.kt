/*
 * R3 Proprietary and Confidential
 *
 * Copyright (c) 2018 R3 Limited.  All rights reserved.
 *
 * The intellectual and technical concepts contained herein are proprietary to R3 and its suppliers and are protected by trade secret law.
 *
 * Distribution of this file or any portion thereof via any medium without the express permission of R3 is strictly prohibited.
 */

package net.corda.node.services.messaging

import com.codahale.metrics.MetricRegistry
import com.nhaarman.mockito_kotlin.doReturn
import com.nhaarman.mockito_kotlin.whenever
import net.corda.core.crypto.generateKeyPair
import net.corda.core.utilities.NetworkHostAndPort
import net.corda.core.utilities.seconds
import net.corda.node.internal.configureDatabase
import net.corda.node.services.config.*
import net.corda.node.services.network.NetworkMapCacheImpl
import net.corda.node.services.network.PersistentNetworkMapCache
import net.corda.node.services.transactions.PersistentUniquenessProvider
import net.corda.node.utilities.AffinityExecutor.ServiceAffinityExecutor
import net.corda.nodeapi.internal.persistence.CordaPersistence
import net.corda.nodeapi.internal.persistence.DatabaseConfig
import net.corda.testing.core.*
import net.corda.testing.internal.LogHelper
import net.corda.testing.internal.rigorousMock
import net.corda.testing.node.MockServices.Companion.makeTestDataSourceProperties
import net.corda.testing.node.internal.MOCK_VERSION_INFO
import org.apache.activemq.artemis.api.core.Message.HDR_VALIDATED_USER
import org.apache.activemq.artemis.api.core.SimpleString
import org.assertj.core.api.Assertions.assertThat
import org.assertj.core.api.Assertions.assertThatThrownBy
import org.junit.After
import org.junit.Before
import org.junit.Rule
import org.junit.Test
import org.junit.rules.TemporaryFolder
import rx.subjects.PublishSubject
import java.net.ServerSocket
import java.util.concurrent.BlockingQueue
import java.util.concurrent.LinkedBlockingQueue
import java.util.concurrent.TimeUnit.MILLISECONDS
import kotlin.concurrent.thread
import kotlin.test.assertEquals
import kotlin.test.assertNull
import kotlin.test.assertTrue

class ArtemisMessagingTest {
    companion object {
        const val TOPIC = "platform.self"
    }

    @Rule
    @JvmField
    val testSerialization = SerializationEnvironmentRule()

    @Rule
    @JvmField
    val temporaryFolder = TemporaryFolder()

    private val serverPort = freePort()
    private val identity = generateKeyPair()

    private lateinit var config: NodeConfiguration
    private lateinit var database: CordaPersistence
    private var messagingClient: P2PMessagingClient? = null
    private var messagingServer: ArtemisMessagingServer? = null

    private lateinit var networkMapCache: NetworkMapCacheImpl

    @Before
    fun setUp() {
        abstract class AbstractNodeConfiguration : NodeConfiguration
        config = rigorousMock<AbstractNodeConfiguration>().also {
            doReturn(temporaryFolder.root.toPath()).whenever(it).baseDirectory
            doReturn(ALICE_NAME).whenever(it).myLegalName
            doReturn("trustpass").whenever(it).trustStorePassword
            doReturn("cordacadevpass").whenever(it).keyStorePassword
            doReturn(NetworkHostAndPort("0.0.0.0", serverPort)).whenever(it).p2pAddress
            doReturn(null).whenever(it).jmxMonitoringHttpPort
            doReturn(emptyList<CertChainPolicyConfig>()).whenever(it).certificateChainCheckPolicies
            doReturn(EnterpriseConfiguration(MutualExclusionConfiguration(false, "", 20000, 40000))).whenever(it).enterpriseConfiguration
            doReturn(P2PMessagingRetryConfiguration(5.seconds, 3, backoffBase = 1.0)).whenever(it).p2pMessagingRetry

        }
        LogHelper.setLevel(PersistentUniquenessProvider::class)
<<<<<<< HEAD
        database = configureDatabase(makeTestDataSourceProperties(), DatabaseConfig(runMigration = true), rigorousMock())
        networkMapCache = NetworkMapCacheImpl(PersistentNetworkMapCache(database, emptyList()).start(), rigorousMock())
=======
        database = configureDatabase(makeTestDataSourceProperties(), DatabaseConfig(), { null }, { null })
        networkMapCache = NetworkMapCacheImpl(PersistentNetworkMapCache(database, emptyList()).start(), rigorousMock(), database)
>>>>>>> 1c7b44fb
    }

    @After
    fun cleanUp() {
        messagingClient?.stop()
        messagingServer?.stop()
        database.close()
        LogHelper.reset(PersistentUniquenessProvider::class)
    }

    @Test
    fun `server starting with the port already bound should throw`() {
        ServerSocket(serverPort).use {
            val messagingServer = createMessagingServer()
            assertThatThrownBy { messagingServer.start() }
        }
    }

    @Test
    fun `client should connect to remote server`() {
        val remoteServerAddress = freeLocalHostAndPort()

        createMessagingServer(remoteServerAddress.port).start()
        createMessagingClient(server = remoteServerAddress)
        startNodeMessagingClient()
    }

    @Test
    fun `client should throw if remote server not found`() {
        val serverAddress = freeLocalHostAndPort()
        val invalidServerAddress = freeLocalHostAndPort()

        createMessagingServer(serverAddress.port).start()

        messagingClient = createMessagingClient(server = invalidServerAddress)
        assertThatThrownBy { startNodeMessagingClient() }
        messagingClient = null
    }

    @Test
    fun `client should connect to local server`() {
        createMessagingServer().start()
        createMessagingClient()
        startNodeMessagingClient()
    }

    @Test
    fun `client should be able to send message to itself`() {
        val (messagingClient, receivedMessages) = createAndStartClientAndServer()
        val message = messagingClient.createMessage(TOPIC, data = "first msg".toByteArray())
        messagingClient.send(message, messagingClient.myAddress)

        val actual: Message = receivedMessages.take()
        assertEquals("first msg", String(actual.data.bytes))
        assertNull(receivedMessages.poll(200, MILLISECONDS))
    }

    @Test
    fun `client should fail if message exceed maxMessageSize limit`() {
        val (messagingClient, receivedMessages) = createAndStartClientAndServer()
        val message = messagingClient.createMessage(TOPIC, data = ByteArray(MAX_MESSAGE_SIZE))
        messagingClient.send(message, messagingClient.myAddress)

        val actual: Message = receivedMessages.take()
        assertTrue(ByteArray(MAX_MESSAGE_SIZE).contentEquals(actual.data.bytes))
        assertNull(receivedMessages.poll(200, MILLISECONDS))

        val tooLagerMessage = messagingClient.createMessage(TOPIC, data = ByteArray(MAX_MESSAGE_SIZE + 1))
        assertThatThrownBy {
            messagingClient.send(tooLagerMessage, messagingClient.myAddress)
        }.isInstanceOf(IllegalArgumentException::class.java)
                .hasMessageContaining("Message exceeds maxMessageSize network parameter")

        assertNull(receivedMessages.poll(200, MILLISECONDS))
    }

    @Test
    fun `server should not process if incoming message exceed maxMessageSize limit`() {
        val (messagingClient, receivedMessages) = createAndStartClientAndServer(clientMaxMessageSize = 100_000, serverMaxMessageSize = 50_000)
        val message = messagingClient.createMessage(TOPIC, data = ByteArray(50_000))
        messagingClient.send(message, messagingClient.myAddress)

        val actual: Message = receivedMessages.take()
        assertTrue(ByteArray(50_000).contentEquals(actual.data.bytes))
        assertNull(receivedMessages.poll(200, MILLISECONDS))

        val tooLagerMessage = messagingClient.createMessage(TOPIC, data = ByteArray(100_000))
        thread {
            messagingClient.send(tooLagerMessage, messagingClient.myAddress)
        }.join(10.seconds.toMillis())
        assertNull(receivedMessages.poll(200, MILLISECONDS))
    }

    @Test
    fun `platform version is included in the message`() {
        val (messagingClient, receivedMessages) = createAndStartClientAndServer(platformVersion = 3)
        val message = messagingClient.createMessage(TOPIC, data = "first msg".toByteArray())
        messagingClient.send(message, messagingClient.myAddress)

        val received = receivedMessages.take()
        assertThat(received.platformVersion).isEqualTo(3)
    }

    @Test
    fun `we can fake send and receive`() {
        val (messagingClient, receivedMessages) = createAndStartClientAndServer()
        val message = messagingClient.createMessage(TOPIC, data = "first msg".toByteArray())
        val fakeMsg = messagingClient.messagingExecutor!!.cordaToArtemisMessage(message)
        fakeMsg!!.putStringProperty(HDR_VALIDATED_USER, SimpleString("O=Bank A, L=New York, C=US"))
        messagingClient.deliver(fakeMsg)
        val received = receivedMessages.take()
        assertThat(String(received.data.bytes, Charsets.UTF_8)).isEqualTo("first msg")
    }

    @Test
    fun `redelivery from same client is ignored`() {
        val (messagingClient, receivedMessages) = createAndStartClientAndServer()
        val message = messagingClient.createMessage(TOPIC, data = "first msg".toByteArray())
        val fakeMsg = messagingClient.messagingExecutor!!.cordaToArtemisMessage(message)
        fakeMsg!!.putStringProperty(HDR_VALIDATED_USER, SimpleString("O=Bank A, L=New York, C=US"))
        messagingClient.deliver(fakeMsg)
        messagingClient.deliver(fakeMsg)
        val received = receivedMessages.take()
        assertThat(String(received.data.bytes, Charsets.UTF_8)).isEqualTo("first msg")
        val received2 = receivedMessages.poll()
        assertThat(received2).isNull()
    }

    // Redelivery from a sender who stops and restarts (some re-sends from the sender, with sender state reset with exception of recovered checkpoints)
    @Test
    fun `re-send from different client is ignored`() {
        val (messagingClient1, receivedMessages) = createAndStartClientAndServer()
        val message = messagingClient1.createMessage(TOPIC, data = "first msg".toByteArray())
        val fakeMsg = messagingClient1.messagingExecutor!!.cordaToArtemisMessage(message)
        fakeMsg!!.putStringProperty(HDR_VALIDATED_USER, SimpleString("O=Bank A, L=New York, C=US"))
        messagingClient1.deliver(fakeMsg)

        // Now change the sender
        try {
            val messagingClient2 = createMessagingClient()
            startNodeMessagingClient()

            val fakeMsg2 = messagingClient2.messagingExecutor!!.cordaToArtemisMessage(message)
            fakeMsg2!!.putStringProperty(HDR_VALIDATED_USER, SimpleString("O=Bank A, L=New York, C=US"))

            messagingClient1.deliver(fakeMsg2)
            val received = receivedMessages.take()
            assertThat(String(received.data.bytes, Charsets.UTF_8)).isEqualTo("first msg")
            val received2 = receivedMessages.poll()
            assertThat(received2).isNull()
        } finally {
            messagingClient1.stop()
        }
    }

    // Redelivery to a receiver who stops and restarts (some re-deliveries from Artemis, but with receiver state reset)
    @Test
    fun `re-receive from different client is ignored`() {
        val (messagingClient1, receivedMessages) = createAndStartClientAndServer()
        val message = messagingClient1.createMessage(TOPIC, data = "first msg".toByteArray())
        val fakeMsg = messagingClient1.messagingExecutor!!.cordaToArtemisMessage(message)
        fakeMsg!!.putStringProperty(HDR_VALIDATED_USER, SimpleString("O=Bank A, L=New York, C=US"))
        messagingClient1.deliver(fakeMsg)

        // Now change the receiver
        try {
            val messagingClient2 = createMessagingClient()
            messagingClient2.addMessageHandler(TOPIC) { msg, _, handle ->
                database.transaction { handle.insideDatabaseTransaction() }
                handle.afterDatabaseTransaction() // We ACK first so that if it fails we won't get a duplicate in [receivedMessages]
                receivedMessages.add(msg)
            }
            startNodeMessagingClient()

            messagingClient2.deliver(fakeMsg)

            val received = receivedMessages.take()
            assertThat(String(received.data.bytes, Charsets.UTF_8)).isEqualTo("first msg")
            val received2 = receivedMessages.poll()
            assertThat(received2).isNull()
        } finally {
            messagingClient1.stop()
        }
    }

    // Redelivery to a receiver who stops and restarts (some re-deliveries from Artemis, but with receiver state reset), but the original
    // messages were recorded as consumed out of order, and only the *second* message was acked.
    @Test
    fun `re-receive from different client is not ignored when acked out of order`() {
        // Don't ack first message, pretend we exit before that happens (but after second message is acked).
        val (messagingClient1, receivedMessages) = createAndStartClientAndServer(dontAckCondition = { received -> String(received.data.bytes, Charsets.UTF_8) == "first msg" })
        val message1 = messagingClient1.createMessage(TOPIC, data = "first msg".toByteArray())
        val message2 = messagingClient1.createMessage(TOPIC, data = "second msg".toByteArray())
        val fakeMsg1 = messagingClient1.messagingExecutor!!.cordaToArtemisMessage(message1)
        val fakeMsg2 = messagingClient1.messagingExecutor!!.cordaToArtemisMessage(message2)
        fakeMsg1!!.putStringProperty(HDR_VALIDATED_USER, SimpleString("O=Bank A, L=New York, C=US"))
        fakeMsg2!!.putStringProperty(HDR_VALIDATED_USER, SimpleString("O=Bank A, L=New York, C=US"))

        messagingClient1.deliver(fakeMsg1)
        messagingClient1.deliver(fakeMsg2)

        // Now change the receiver
        try {
            val messagingClient2 = createMessagingClient()
            messagingClient2.addMessageHandler(TOPIC) { msg, _, handle ->
                // The try-finally causes the test to fail if there's a duplicate insert (which, naturally, is an error but otherwise gets swallowed).
                try {
                    database.transaction { handle.insideDatabaseTransaction() }
                } finally {
                    handle.afterDatabaseTransaction() // We ACK first so that if it fails we won't get a duplicate in [receivedMessages]
                    receivedMessages.add(msg)
                }
            }
            startNodeMessagingClient()

            messagingClient2.deliver(fakeMsg1)
            messagingClient2.deliver(fakeMsg2)

            // Should receive 2 and then 1 (and not 2 again).
            val received = receivedMessages.take()
            assertThat(received.senderSeqNo).isEqualTo(1)
            val received2 = receivedMessages.poll()
            assertThat(received2.senderSeqNo).isEqualTo(0)
            val received3 = receivedMessages.poll()
            assertThat(received3).isNull()
        } finally {
            messagingClient1.stop()
        }
    }

    // Re-receive on different client from re-started sender
    @Test
    fun `re-send from different client and re-receive from different client is ignored`() {
        val (messagingClient1, receivedMessages) = createAndStartClientAndServer()
        val message = messagingClient1.createMessage(TOPIC, data = "first msg".toByteArray())
        val fakeMsg = messagingClient1.messagingExecutor!!.cordaToArtemisMessage(message)
        fakeMsg!!.putStringProperty(HDR_VALIDATED_USER, SimpleString("O=Bank A, L=New York, C=US"))
        messagingClient1.deliver(fakeMsg)

        // Now change the send *and* receiver
        val messagingClient2 = createMessagingClient()
        try {
            startNodeMessagingClient()
            val fakeMsg2 = messagingClient2.messagingExecutor!!.cordaToArtemisMessage(message)
            fakeMsg2!!.putStringProperty(HDR_VALIDATED_USER, SimpleString("O=Bank A, L=New York, C=US"))

            val messagingClient3 = createMessagingClient()
            messagingClient3.addMessageHandler(TOPIC) { msg, _, handle ->
                database.transaction { handle.insideDatabaseTransaction() }
                handle.afterDatabaseTransaction() // We ACK first so that if it fails we won't get a duplicate in [receivedMessages]
                receivedMessages.add(msg)
            }
            startNodeMessagingClient()

            messagingClient3.deliver(fakeMsg2)

            val received = receivedMessages.take()
            assertThat(String(received.data.bytes, Charsets.UTF_8)).isEqualTo("first msg")
            val received2 = receivedMessages.poll()
            assertThat(received2).isNull()
        } finally {
            messagingClient1.stop()
            messagingClient2.stop()
        }
    }

    private fun startNodeMessagingClient() {
        messagingClient!!.start()
    }

    private fun createAndStartClientAndServer(platformVersion: Int = 1, serverMaxMessageSize: Int = MAX_MESSAGE_SIZE,
                                              clientMaxMessageSize: Int = MAX_MESSAGE_SIZE,
                                              dontAckCondition: (msg: ReceivedMessage) -> Boolean = { false }
    ): Pair<P2PMessagingClient, BlockingQueue<ReceivedMessage>> {
        val receivedMessages = LinkedBlockingQueue<ReceivedMessage>()

        createMessagingServer(maxMessageSize = serverMaxMessageSize).start()

        val messagingClient = createMessagingClient(platformVersion = platformVersion, maxMessageSize = clientMaxMessageSize)
        messagingClient.addMessageHandler(TOPIC) { message, _, handle ->
            if (dontAckCondition(message)) return@addMessageHandler
            database.transaction { handle.insideDatabaseTransaction() }
            handle.afterDatabaseTransaction() // We ACK first so that if it fails we won't get a duplicate in [receivedMessages]
            receivedMessages.add(message)
        }
        startNodeMessagingClient()

        // Run after the handlers are added, otherwise (some of) the messages get delivered and discarded / dead-lettered.
        thread(isDaemon = true) { messagingClient.run() }

        return Pair(messagingClient, receivedMessages)
    }

    private fun createMessagingClient(server: NetworkHostAndPort = NetworkHostAndPort("localhost", serverPort), platformVersion: Int = 1, maxMessageSize: Int = MAX_MESSAGE_SIZE): P2PMessagingClient {
        return database.transaction {
            P2PMessagingClient(
                    config,
                    MOCK_VERSION_INFO.copy(platformVersion = platformVersion),
                    server,
                    identity.public,
                    null,
                    ServiceAffinityExecutor("ArtemisMessagingTests", 1),
                    database,
                    networkMapCache,
                    MetricRegistry(),
                    ALICE_NAME.toString(),
                    maxMessageSize = maxMessageSize,
                    isDrainingModeOn = { false },
                    drainingModeWasChangedEvents = PublishSubject.create()).apply {
                config.configureWithDevSSLCertificate()
                messagingClient = this
            }
        }
    }

    private fun createMessagingServer(local: Int = serverPort, maxMessageSize: Int = MAX_MESSAGE_SIZE): ArtemisMessagingServer {
        return ArtemisMessagingServer(config, NetworkHostAndPort("0.0.0.0", local), maxMessageSize).apply {
            config.configureWithDevSSLCertificate()
            messagingServer = this
        }
    }
}<|MERGE_RESOLUTION|>--- conflicted
+++ resolved
@@ -87,13 +87,8 @@
 
         }
         LogHelper.setLevel(PersistentUniquenessProvider::class)
-<<<<<<< HEAD
-        database = configureDatabase(makeTestDataSourceProperties(), DatabaseConfig(runMigration = true), rigorousMock())
-        networkMapCache = NetworkMapCacheImpl(PersistentNetworkMapCache(database, emptyList()).start(), rigorousMock())
-=======
-        database = configureDatabase(makeTestDataSourceProperties(), DatabaseConfig(), { null }, { null })
+        database = configureDatabase(makeTestDataSourceProperties(), DatabaseConfig(runMigration = true), { null }, { null })
         networkMapCache = NetworkMapCacheImpl(PersistentNetworkMapCache(database, emptyList()).start(), rigorousMock(), database)
->>>>>>> 1c7b44fb
     }
 
     @After
