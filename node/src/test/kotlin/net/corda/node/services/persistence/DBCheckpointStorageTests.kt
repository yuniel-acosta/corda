package net.corda.node.services.persistence

import net.corda.core.CordaRuntimeException
import net.corda.core.context.InvocationContext
import net.corda.core.context.InvocationOrigin
import net.corda.core.flows.FlowLogic
import net.corda.core.flows.StateMachineRunId
import net.corda.core.internal.FlowIORequest
import net.corda.core.internal.toSet
import net.corda.core.serialization.SerializationDefaults
import net.corda.core.serialization.SerializedBytes
import net.corda.core.serialization.deserialize
import net.corda.core.serialization.internal.CheckpointSerializationDefaults
import net.corda.core.serialization.internal.checkpointSerialize
import net.corda.core.utilities.contextLogger
import net.corda.node.internal.CheckpointIncompatibleException
import net.corda.node.internal.CheckpointVerifier
import net.corda.node.services.api.CheckpointStorage
import net.corda.node.services.statemachine.Checkpoint
import net.corda.node.services.statemachine.CheckpointState
import net.corda.node.services.statemachine.ErrorState
import net.corda.node.services.statemachine.FlowError
import net.corda.node.services.statemachine.FlowStart
import net.corda.node.services.statemachine.FlowState
import net.corda.node.services.statemachine.SubFlowVersion
import net.corda.node.services.transactions.PersistentUniquenessProvider
import net.corda.nodeapi.internal.persistence.CordaPersistence
import net.corda.nodeapi.internal.persistence.DatabaseConfig
import net.corda.nodeapi.internal.persistence.DatabaseTransaction
import net.corda.testing.core.ALICE_NAME
import net.corda.testing.core.SerializationEnvironmentRule
import net.corda.testing.core.TestIdentity
import net.corda.testing.internal.LogHelper
import net.corda.testing.internal.configureDatabase
import net.corda.testing.node.MockServices
import net.corda.testing.node.MockServices.Companion.makeTestDataSourceProperties
import org.apache.commons.lang3.exception.ExceptionUtils
import org.assertj.core.api.Assertions.assertThat
import org.assertj.core.api.Assertions.assertThatThrownBy
import org.junit.After
import org.junit.Assert.assertNotNull
import org.junit.Assert.assertNull
import org.junit.Before
import org.junit.Rule
import org.junit.Test
import java.time.Clock
import java.util.*
import kotlin.streams.toList
import kotlin.test.assertEquals
import kotlin.test.assertTrue

internal fun CheckpointStorage.checkpoints(): List<Checkpoint.Serialized> {
    return getCheckpoints().use {
        it.map { it.second }.toList()
    }
}

class DBCheckpointStorageTests {
    private companion object {

        val log = contextLogger()

        val ALICE = TestIdentity(ALICE_NAME, 70).party
    }

    @Rule
    @JvmField
    val testSerialization = SerializationEnvironmentRule()

    private lateinit var checkpointStorage: DBCheckpointStorage
    private lateinit var database: CordaPersistence

    @Before
    fun setUp() {
        LogHelper.setLevel(PersistentUniquenessProvider::class)
        database = configureDatabase(makeTestDataSourceProperties(), DatabaseConfig(), { null }, { null })
        newCheckpointStorage()
    }

    @After
    fun cleanUp() {
        database.close()
        LogHelper.reset(PersistentUniquenessProvider::class)
    }

    @Test(timeout = 300_000)
    fun `add new checkpoint`() {
        val (id, checkpoint) = newCheckpoint()
        val serializedFlowState = checkpoint.serializeFlowState()
        database.transaction {
            checkpointStorage.addCheckpoint(id, checkpoint, serializedFlowState, checkpoint.serializeCheckpointState())
        }
        database.transaction {
            assertEquals(serializedFlowState, checkpointStorage.checkpoints().single().serializedFlowState)
            assertEquals(
                checkpoint,
                checkpointStorage.checkpoints().single().deserialize()
            )
        }
        newCheckpointStorage()
        database.transaction {
            assertEquals(
                checkpoint,
                checkpointStorage.checkpoints().single().deserialize()
            )
            session.get(DBCheckpointStorage.DBFlowCheckpoint::class.java, id.uuid.toString()).also {
                assertNotNull(it)
                assertNotNull(it.blob)
            }
        }
    }

    @Test(timeout = 300_000)
    fun `update a checkpoint`() {
        val (id, checkpoint) = newCheckpoint()
        val serializedFlowState = checkpoint.serializeFlowState()
        database.transaction {
            checkpointStorage.addCheckpoint(id, checkpoint, serializedFlowState, checkpoint.serializeCheckpointState())
        }
        val logic: FlowLogic<*> = object : FlowLogic<String>() {
            override fun call(): String {
                return "Updated flow logic"
            }
        }
        val updatedCheckpoint = checkpoint.copy(
            checkpointState = checkpoint.checkpointState.copy(numberOfSuspends = 20),
            flowState = FlowState.Unstarted(
                FlowStart.Explicit,
                logic.checkpointSerialize(context = CheckpointSerializationDefaults.CHECKPOINT_CONTEXT)
            ),
            progressStep = "I have made progress",
            flowIoRequest = FlowIORequest.SendAndReceive::class.java.simpleName
        )
        val updatedSerializedFlowState = updatedCheckpoint.serializeFlowState()
        database.transaction {
            checkpointStorage.updateCheckpoint(id, updatedCheckpoint, updatedSerializedFlowState, updatedCheckpoint.serializeCheckpointState())
        }
        database.transaction {
            assertEquals(
                updatedCheckpoint,
                checkpointStorage.checkpoints().single().deserialize()
            )
        }
    }

    @Test(timeout = 300_000)
    fun `update a checkpoint to completed`() {
        val (id, checkpoint) = newCheckpoint()
        val serializedFlowState = checkpoint.serializeFlowState()
        database.transaction {
            checkpointStorage.addCheckpoint(id, checkpoint, serializedFlowState, checkpoint.serializeCheckpointState())
        }

        val completedCheckpoint = checkpoint.copy(status = Checkpoint.FlowStatus.COMPLETED)
        database.transaction {
            checkpointStorage.updateCheckpoint(id, completedCheckpoint, null, completedCheckpoint.serializeCheckpointState())
        }
        database.transaction {
            assertEquals(
                completedCheckpoint.copy(flowState = FlowState.Finished),
                checkpointStorage.checkpoints().single().deserialize()
            )
        }
    }

    @Test(timeout = 300_000)
    fun `update a checkpoint to paused`() {
        val (id, checkpoint) = newCheckpoint()
        val serializedFlowState = checkpoint.serializeFlowState()
        database.transaction {
            checkpointStorage.addCheckpoint(id, checkpoint, serializedFlowState, checkpoint.serializeCheckpointState())
        }

        val pausedCheckpoint = checkpoint.copy(status = Checkpoint.FlowStatus.PAUSED)
        database.transaction {
            checkpointStorage.updateCheckpoint(id, pausedCheckpoint, null, pausedCheckpoint.serializeCheckpointState())
        }
        database.transaction {
            assertEquals(
                    pausedCheckpoint.copy(flowState = FlowState.Paused),
                    checkpointStorage.checkpoints().single().deserialize()
            )
        }
    }

    @Test(timeout = 300_000)
    fun `removing a checkpoint when there is no result does not fail`() {
        val exception = IllegalStateException("I am a naughty exception")
        val (id, checkpoint) = newCheckpoint()
        val serializedFlowState = checkpoint.serializeFlowState()
        database.transaction {
            checkpointStorage.addCheckpoint(id, checkpoint, serializedFlowState, checkpoint.serializeCheckpointState())
        }
        val updatedCheckpoint = checkpoint.addError(exception)
        val updatedSerializedFlowState = updatedCheckpoint.serializeFlowState()
        database.transaction { checkpointStorage.updateCheckpoint(id, updatedCheckpoint, updatedSerializedFlowState, updatedCheckpoint.serializeCheckpointState()) }

        database.transaction {
            assertEquals(1, findRecordsFromDatabase<DBCheckpointStorage.DBFlowException>().size)
            assertEquals(0, findRecordsFromDatabase<DBCheckpointStorage.DBFlowResult>().size)
            assertEquals(1, findRecordsFromDatabase<DBCheckpointStorage.DBFlowMetadata>().size)
            assertEquals(1, findRecordsFromDatabase<DBCheckpointStorage.DBFlowCheckpointBlob>().size)
            assertEquals(1, findRecordsFromDatabase<DBCheckpointStorage.DBFlowCheckpoint>().size)
        }

        database.transaction {
            checkpointStorage.removeCheckpoint(id)
        }
        database.transaction {
            assertThat(checkpointStorage.checkpoints()).isEmpty()
        }
        newCheckpointStorage()
        database.transaction {
            assertThat(checkpointStorage.checkpoints()).isEmpty()
        }

        database.transaction {
            assertEquals(0, findRecordsFromDatabase<DBCheckpointStorage.DBFlowException>().size)
            assertEquals(0, findRecordsFromDatabase<DBCheckpointStorage.DBFlowResult>().size)
            assertEquals(0, findRecordsFromDatabase<DBCheckpointStorage.DBFlowMetadata>().size)
            assertEquals(0, findRecordsFromDatabase<DBCheckpointStorage.DBFlowCheckpointBlob>().size)
            assertEquals(0, findRecordsFromDatabase<DBCheckpointStorage.DBFlowCheckpoint>().size)
        }
    }

    @Test(timeout = 300_000)
    fun `removing a checkpoint when there is no exception does not fail`() {
        val (id, checkpoint) = newCheckpoint()
        val serializedFlowState = checkpoint.serializeFlowState()
        database.transaction {
            checkpointStorage.addCheckpoint(id, checkpoint, serializedFlowState, checkpoint.serializeCheckpointState())
        }
        val updatedCheckpoint = checkpoint.copy(result = "The result", status = Checkpoint.FlowStatus.COMPLETED)
        val updatedSerializedFlowState = updatedCheckpoint.serializeFlowState()
        database.transaction { checkpointStorage.updateCheckpoint(id, updatedCheckpoint, updatedSerializedFlowState, updatedCheckpoint.serializeCheckpointState()) }

        database.transaction {
            assertEquals(0, findRecordsFromDatabase<DBCheckpointStorage.DBFlowException>().size)
            assertEquals(1, findRecordsFromDatabase<DBCheckpointStorage.DBFlowResult>().size)
            assertEquals(1, findRecordsFromDatabase<DBCheckpointStorage.DBFlowMetadata>().size)
            assertEquals(1, findRecordsFromDatabase<DBCheckpointStorage.DBFlowCheckpointBlob>().size)
            assertEquals(1, findRecordsFromDatabase<DBCheckpointStorage.DBFlowCheckpoint>().size)
        }

        database.transaction {
            checkpointStorage.removeCheckpoint(id)
        }
        database.transaction {
            assertThat(checkpointStorage.checkpoints()).isEmpty()
        }
        newCheckpointStorage()
        database.transaction {
            assertThat(checkpointStorage.checkpoints()).isEmpty()
        }

        database.transaction {
            assertEquals(0, findRecordsFromDatabase<DBCheckpointStorage.DBFlowException>().size)
            assertEquals(0, findRecordsFromDatabase<DBCheckpointStorage.DBFlowResult>().size)
            assertEquals(0, findRecordsFromDatabase<DBCheckpointStorage.DBFlowMetadata>().size)
            assertEquals(0, findRecordsFromDatabase<DBCheckpointStorage.DBFlowCheckpointBlob>().size)
            assertEquals(0, findRecordsFromDatabase<DBCheckpointStorage.DBFlowCheckpoint>().size)
        }
    }

    @Test(timeout = 300_000)
    fun `add and remove checkpoint in single commit operation`() {
        val (id, checkpoint) = newCheckpoint()
        val serializedFlowState = checkpoint.serializeFlowState()
        val (id2, checkpoint2) = newCheckpoint()
        val serializedFlowState2 = checkpoint.serializeFlowState()
        database.transaction {
            checkpointStorage.addCheckpoint(id, checkpoint, serializedFlowState, checkpoint.serializeCheckpointState())
            checkpointStorage.addCheckpoint(id2, checkpoint2, serializedFlowState2, checkpoint2.serializeCheckpointState())
            checkpointStorage.removeCheckpoint(id)
        }
        database.transaction {
            assertEquals(
                checkpoint2,
                checkpointStorage.checkpoints().single().deserialize()
            )
        }
        newCheckpointStorage()
        database.transaction {
            assertEquals(
                checkpoint2,
                checkpointStorage.checkpoints().single().deserialize()
            )
        }
    }

    @Test(timeout = 300_000)
    fun `add two checkpoints then remove first one`() {
        val (id, firstCheckpoint) = newCheckpoint()
        val serializedFirstFlowState = firstCheckpoint.serializeFlowState()

        database.transaction {
            checkpointStorage.addCheckpoint(id, firstCheckpoint, serializedFirstFlowState, firstCheckpoint.serializeCheckpointState())
        }
        val (id2, secondCheckpoint) = newCheckpoint()
        val serializedSecondFlowState = secondCheckpoint.serializeFlowState()
        database.transaction {
            checkpointStorage.addCheckpoint(id2, secondCheckpoint, serializedSecondFlowState, secondCheckpoint.serializeCheckpointState())
        }
        database.transaction {
            checkpointStorage.removeCheckpoint(id)
        }
        database.transaction {
            assertEquals(
                secondCheckpoint,
                checkpointStorage.checkpoints().single().deserialize()
            )
        }
        newCheckpointStorage()
        database.transaction {
            assertEquals(
                secondCheckpoint,
                checkpointStorage.checkpoints().single().deserialize()
            )
        }
    }

    @Test(timeout = 300_000)
    fun `add checkpoint and then remove after 'restart'`() {
        val (id, originalCheckpoint) = newCheckpoint()
        val serializedOriginalFlowState = originalCheckpoint.serializeFlowState()
        database.transaction {
            checkpointStorage.addCheckpoint(id, originalCheckpoint, serializedOriginalFlowState, originalCheckpoint.serializeCheckpointState())
        }
        newCheckpointStorage()
        val reconstructedCheckpoint = database.transaction {
            checkpointStorage.checkpoints().single()
        }
        database.transaction {
            assertEquals(originalCheckpoint, reconstructedCheckpoint.deserialize())
            assertThat(reconstructedCheckpoint.serializedFlowState).isEqualTo(serializedOriginalFlowState)
                .isNotSameAs(serializedOriginalFlowState)
        }
        database.transaction {
            checkpointStorage.removeCheckpoint(id)
        }
        database.transaction {
            assertThat(checkpointStorage.checkpoints()).isEmpty()
        }
    }

    @Test(timeout = 300_000)
    fun `adding a new checkpoint creates a metadata record`() {
        val (id, checkpoint) = newCheckpoint()
        val serializedFlowState = checkpoint.serializeFlowState()
        database.transaction {
            checkpointStorage.addCheckpoint(id, checkpoint, serializedFlowState, checkpoint.serializeCheckpointState())
        }
        database.transaction {
            session.get(DBCheckpointStorage.DBFlowMetadata::class.java, id.uuid.toString()).also {
                assertNotNull(it)
            }
        }
    }

    @Test(timeout = 300_000)
    fun `updating a checkpoint does not change the metadata record`() {
        val (id, checkpoint) = newCheckpoint()
        val serializedFlowState = checkpoint.serializeFlowState()
        database.transaction {
            checkpointStorage.addCheckpoint(id, checkpoint, serializedFlowState, checkpoint.serializeCheckpointState())
        }
        val metadata = database.transaction {
            session.get(DBCheckpointStorage.DBFlowMetadata::class.java, id.uuid.toString()).also {
                assertNotNull(it)
            }
        }
        val updatedCheckpoint = checkpoint.copy(
            checkpointState = checkpoint.checkpointState.copy(
                invocationContext = InvocationContext.newInstance(InvocationOrigin.Peer(ALICE_NAME))
            )
        )
        database.transaction {
            checkpointStorage.updateCheckpoint(id, updatedCheckpoint, serializedFlowState, updatedCheckpoint.serializeCheckpointState())
        }
        val potentiallyUpdatedMetadata = database.transaction {
            session.get(DBCheckpointStorage.DBFlowMetadata::class.java, id.uuid.toString())
        }
        assertEquals(metadata, potentiallyUpdatedMetadata)
    }

    @Test(timeout = 300_000)
    fun `verify checkpoints compatible`() {
        val mockServices = MockServices(emptyList(), ALICE.name)
        database.transaction {
            val (id, checkpoint) = newCheckpoint(1)
            val serializedFlowState = checkpoint.serializeFlowState()
            checkpointStorage.addCheckpoint(id, checkpoint, serializedFlowState, checkpoint.serializeCheckpointState())
        }

        database.transaction {
            CheckpointVerifier.verifyCheckpointsCompatible(checkpointStorage, emptyList(), 1, mockServices, emptyList())
        }

        database.transaction {
            val (id1, checkpoint1) = newCheckpoint(2)
            val serializedFlowState1 = checkpoint1.serializeFlowState()
            checkpointStorage.addCheckpoint(id1, checkpoint1, serializedFlowState1, checkpoint1.serializeCheckpointState())
        }

        assertThatThrownBy {
            database.transaction {
                CheckpointVerifier.verifyCheckpointsCompatible(checkpointStorage, emptyList(), 1, mockServices, emptyList())
            }
        }.isInstanceOf(CheckpointIncompatibleException::class.java)
    }

    @Test(timeout = 300_000)
    fun `update checkpoint with result information creates new result database record`() {
        val result = "This is the result"
        val (id, checkpoint) = newCheckpoint()
        val serializedFlowState =
            checkpoint.serializeFlowState()
        database.transaction {
            checkpointStorage.addCheckpoint(id, checkpoint, serializedFlowState, checkpoint.serializeCheckpointState())
        }
        val updatedCheckpoint = checkpoint.copy(result = result, status = Checkpoint.FlowStatus.COMPLETED)
        val updatedSerializedFlowState = updatedCheckpoint.serializeFlowState()
        database.transaction {
            checkpointStorage.updateCheckpoint(id, updatedCheckpoint, updatedSerializedFlowState, updatedCheckpoint.serializeCheckpointState())
        }
        database.transaction {
            assertEquals(
                result,
                checkpointStorage.getCheckpoint(id)!!.deserialize().result
            )
            assertNotNull(session.get(DBCheckpointStorage.DBFlowCheckpoint::class.java, id.uuid.toString()).result)
            assertEquals(1, findRecordsFromDatabase<DBCheckpointStorage.DBFlowResult>().size)
        }
    }

    @Test(timeout = 300_000)
    fun `update checkpoint with error information creates a new error database record`() {
        val exception = IllegalStateException("I am a naughty exception")
        val (id, checkpoint) = newCheckpoint()
        val serializedFlowState = checkpoint.serializeFlowState()
        database.transaction {
            checkpointStorage.addCheckpoint(id, checkpoint, serializedFlowState, checkpoint.serializeCheckpointState())
        }
        val updatedCheckpoint = checkpoint.addError(exception)
        val updatedSerializedFlowState = updatedCheckpoint.serializeFlowState()
        database.transaction { checkpointStorage.updateCheckpoint(id, updatedCheckpoint, updatedSerializedFlowState, updatedCheckpoint.serializeCheckpointState()) }
        database.transaction {
            // Checkpoint always returns clean error state when retrieved via [getCheckpoint]
            assertTrue(checkpointStorage.getCheckpoint(id)!!.deserialize().errorState is ErrorState.Clean)
            val exceptionDetails = session.get(DBCheckpointStorage.DBFlowCheckpoint::class.java, id.uuid.toString()).exceptionDetails
            assertNotNull(exceptionDetails)
            assertEquals(exception::class.java.name, exceptionDetails!!.type)
            assertEquals(exception.message, exceptionDetails.message)
            val deserializedException = exceptionDetails.value?.let { SerializedBytes<Any>(it) }?.deserialize(context = SerializationDefaults.STORAGE_CONTEXT)
            // IllegalStateException does not implement [CordaThrowable] therefore gets deserialized as a [CordaRuntimeException]
            assertTrue(deserializedException is CordaRuntimeException)
            val cordaRuntimeException = deserializedException as CordaRuntimeException
            assertEquals(IllegalStateException::class.java.name, cordaRuntimeException.originalExceptionClassName)
            assertEquals("I am a naughty exception", cordaRuntimeException.originalMessage!!)
        }
    }

    @Test(timeout = 300_000)
    fun `Checkpoint can be updated with flow io request information`() {
        val (id, checkpoint) = newCheckpoint(1)
        database.transaction {
            val serializedFlowState = checkpoint.flowState.checkpointSerialize(context = CheckpointSerializationDefaults.CHECKPOINT_CONTEXT)
            checkpointStorage.addCheckpoint(id, checkpoint, serializedFlowState, checkpoint.serializeCheckpointState())
            val checkpointFromStorage = checkpointStorage.getCheckpoint(id)
            assertNull(checkpointFromStorage!!.flowIoRequest)
        }
        database.transaction {
            val newCheckpoint = checkpoint.copy(flowIoRequest = FlowIORequest.Sleep::class.java.simpleName)
            val serializedFlowState = newCheckpoint.flowState.checkpointSerialize(
                context = CheckpointSerializationDefaults.CHECKPOINT_CONTEXT
            )
            checkpointStorage.updateCheckpoint(id, newCheckpoint, serializedFlowState, newCheckpoint.serializeCheckpointState())
        }
        database.transaction {
            val checkpointFromStorage = checkpointStorage.getCheckpoint(id)
            assertNotNull(checkpointFromStorage!!.flowIoRequest)
            val flowIORequest = checkpointFromStorage.flowIoRequest
            assertEquals(FlowIORequest.Sleep::class.java.simpleName, flowIORequest)
        }
    }

    @Test(timeout = 300_000)
    fun `Checkpoint truncates long progressTracker step name`() {
        val maxProgressStepLength = 256
        val (id, checkpoint) = newCheckpoint(1)
        database.transaction {
            val serializedFlowState = checkpoint.flowState.checkpointSerialize(context = CheckpointSerializationDefaults.CHECKPOINT_CONTEXT)
            checkpointStorage.addCheckpoint(id, checkpoint, serializedFlowState, checkpoint.serializeCheckpointState())
            val checkpointFromStorage = checkpointStorage.getCheckpoint(id)
            assertNull(checkpointFromStorage!!.progressStep)
        }
        val longString = """Long string Long string Long string Long string Long string Long string Long string Long string Long string
            Long string Long string Long string Long string Long string Long string Long string Long string Long string Long string
            Long string Long string Long string Long string Long string Long string Long string Long string Long string Long string
        """.trimIndent()
        database.transaction {
            val newCheckpoint = checkpoint.copy(progressStep = longString)
            val serializedFlowState = newCheckpoint.flowState.checkpointSerialize(
                context = CheckpointSerializationDefaults.CHECKPOINT_CONTEXT
            )
            checkpointStorage.updateCheckpoint(id, newCheckpoint, serializedFlowState, newCheckpoint.serializeCheckpointState())
        }
        database.transaction {
            val checkpointFromStorage = checkpointStorage.getCheckpoint(id)
            assertEquals(longString.take(maxProgressStepLength), checkpointFromStorage!!.progressStep)
        }
    }

    @Test(timeout = 300_000)
    fun `Checkpoints can be fetched from the database by status`() {
        val (_, checkpoint) = newCheckpoint(1)
        // runnables
        val runnable = checkpoint.copy(status = Checkpoint.FlowStatus.RUNNABLE)
        val hospitalized = checkpoint.copy(status = Checkpoint.FlowStatus.HOSPITALIZED)
        // not runnables
        val completed = checkpoint.copy(status = Checkpoint.FlowStatus.COMPLETED)
        val failed = checkpoint.copy(status = Checkpoint.FlowStatus.FAILED)
        val killed = checkpoint.copy(status = Checkpoint.FlowStatus.KILLED)
        // paused
        val paused = checkpoint.copy(status = Checkpoint.FlowStatus.PAUSED)

        database.transaction {
            val serializedFlowState =
                checkpoint.flowState.checkpointSerialize(context = CheckpointSerializationDefaults.CHECKPOINT_CONTEXT)

            checkpointStorage.addCheckpoint(StateMachineRunId.createRandom(), runnable, serializedFlowState, runnable.serializeCheckpointState())
            checkpointStorage.addCheckpoint(StateMachineRunId.createRandom(), hospitalized, serializedFlowState, hospitalized.serializeCheckpointState())
            checkpointStorage.addCheckpoint(StateMachineRunId.createRandom(), completed, serializedFlowState, completed.serializeCheckpointState())
            checkpointStorage.addCheckpoint(StateMachineRunId.createRandom(), failed, serializedFlowState, failed.serializeCheckpointState())
            checkpointStorage.addCheckpoint(StateMachineRunId.createRandom(), killed, serializedFlowState, killed.serializeCheckpointState())
            checkpointStorage.addCheckpoint(StateMachineRunId.createRandom(), paused, serializedFlowState, paused.serializeCheckpointState())
        }

        database.transaction {
            val toRunStatuses = setOf(Checkpoint.FlowStatus.RUNNABLE, Checkpoint.FlowStatus.HOSPITALIZED)
            val pausedStatuses = setOf(Checkpoint.FlowStatus.PAUSED)
            val customStatuses = setOf(Checkpoint.FlowStatus.RUNNABLE, Checkpoint.FlowStatus.KILLED)
            val customStatuses1 = setOf(Checkpoint.FlowStatus.PAUSED, Checkpoint.FlowStatus.HOSPITALIZED, Checkpoint.FlowStatus.FAILED)

            assertEquals(toRunStatuses, checkpointStorage.getCheckpointsToRun().map { it.second.status }.toSet())
            assertEquals(pausedStatuses, checkpointStorage.getPausedCheckpoints().map { it.second.status }.toSet())
            assertEquals(customStatuses, checkpointStorage.getCheckpoints(customStatuses).map { it.second.status }.toSet())
            assertEquals(customStatuses1, checkpointStorage.getCheckpoints(customStatuses1).map { it.second.status }.toSet())
        }
    }

    @Test(timeout = 300_000)
    fun `-not greater than DBCheckpointStorage_MAX_STACKTRACE_LENGTH- stackTrace gets persisted as a whole`() {
        val smallerDummyStackTrace = ArrayList<StackTraceElement>()
        val dummyStackTraceElement = StackTraceElement("class", "method", "file", 0)

        for (i in 0 until iterationsBasedOnLineSeparatorLength()) {
            smallerDummyStackTrace.add(dummyStackTraceElement)
        }

        val smallerStackTraceException = java.lang.IllegalStateException()
                .apply {
                    this.stackTrace = smallerDummyStackTrace.toTypedArray()
                }
        val smallerStackTraceSize = ExceptionUtils.getStackTrace(smallerStackTraceException).length
        assertTrue(smallerStackTraceSize < DBCheckpointStorage.MAX_STACKTRACE_LENGTH)

        val (id, checkpoint) = newCheckpoint()
        val serializedFlowState = checkpoint.serializeFlowState()
        database.transaction {
            checkpointStorage.addCheckpoint(id, checkpoint, serializedFlowState, checkpoint.serializeCheckpointState())
        }
        database.transaction {
            checkpointStorage.updateCheckpoint(id, checkpoint.addError(smallerStackTraceException), serializedFlowState, checkpoint.serializeCheckpointState())
        }
        database.transaction {
            val persistedCheckpoint = checkpointStorage.getDBCheckpoint(id)
            val persistedStackTrace = persistedCheckpoint!!.exceptionDetails!!.stackTrace
            assertEquals(smallerStackTraceSize, persistedStackTrace.length)
            assertEquals(ExceptionUtils.getStackTrace(smallerStackTraceException), persistedStackTrace)
        }
    }

    @Test(timeout = 300_000)
    fun `-greater than DBCheckpointStorage_MAX_STACKTRACE_LENGTH- stackTrace gets truncated to MAX_LENGTH_VARCHAR, and persisted`() {
        val smallerDummyStackTrace = ArrayList<StackTraceElement>()
        val dummyStackTraceElement = StackTraceElement("class", "method", "file", 0)

        for (i in 0 until iterationsBasedOnLineSeparatorLength()) {
            smallerDummyStackTrace.add(dummyStackTraceElement)
        }

        val smallerStackTraceException = java.lang.IllegalStateException()
                .apply {
                    this.stackTrace = smallerDummyStackTrace.toTypedArray()
                }
        val smallerStackTraceSize = ExceptionUtils.getStackTrace(smallerStackTraceException).length
        log.info("smallerStackTraceSize = $smallerStackTraceSize")
        assertTrue(smallerStackTraceSize < DBCheckpointStorage.MAX_STACKTRACE_LENGTH)

        val biggerStackTraceException = java.lang.IllegalStateException()
                .apply {
                    this.stackTrace = (smallerDummyStackTrace + dummyStackTraceElement).toTypedArray()
                }
        val biggerStackTraceSize = ExceptionUtils.getStackTrace(biggerStackTraceException).length
        log.info("biggerStackTraceSize = $biggerStackTraceSize")
        assertTrue(biggerStackTraceSize > DBCheckpointStorage.MAX_STACKTRACE_LENGTH)

        val (id, checkpoint) = newCheckpoint()
        val serializedFlowState = checkpoint.serializeFlowState()
        database.transaction {
            checkpointStorage.addCheckpoint(id, checkpoint, serializedFlowState, checkpoint.serializeCheckpointState())
        }
        database.transaction {
            checkpointStorage.updateCheckpoint(id, checkpoint.addError(biggerStackTraceException), serializedFlowState, checkpoint.serializeCheckpointState())
        }
        database.transaction {
            val persistedCheckpoint = checkpointStorage.getDBCheckpoint(id)
            val persistedStackTrace = persistedCheckpoint!!.exceptionDetails!!.stackTrace
            // last line of DBFlowException.stackTrace was a half line; will be truncated to the last whole line,
            // therefore it will have the exact same length as 'notGreaterThanDummyException' exception
            assertEquals(smallerStackTraceSize, persistedStackTrace.length)
            assertEquals(ExceptionUtils.getStackTrace(smallerStackTraceException), persistedStackTrace)
        }
    }

    private fun iterationsBasedOnLineSeparatorLength() = when {
        System.getProperty("line.separator").length == 1 -> // Linux or Mac
            78
        System.getProperty("line.separator").length == 2 -> // Windows
            75
        else -> throw IllegalStateException("Unknown line.separator")
    }

    @Test(timeout = 300_000)
    fun `paused checkpoints can be extracted`() {
        val (id, checkpoint) = newCheckpoint()
        val serializedFlowState = checkpoint.serializeFlowState()
        val pausedCheckpoint = checkpoint.copy(status = Checkpoint.FlowStatus.PAUSED)
        database.transaction {
            checkpointStorage.addCheckpoint(id, pausedCheckpoint, serializedFlowState, pausedCheckpoint.serializeCheckpointState())
        }

        database.transaction {
            val (extractedId, extractedCheckpoint)  = checkpointStorage.getPausedCheckpoints().toList().single()
            assertEquals(id, extractedId)
            //We don't extract the result or the flowstate from a paused checkpoint
            assertNull(extractedCheckpoint.serializedFlowState)
            assertNull(extractedCheckpoint.result)

            assertEquals(pausedCheckpoint.status, extractedCheckpoint.status)
            assertEquals(pausedCheckpoint.progressStep, extractedCheckpoint.progressStep)
            assertEquals(pausedCheckpoint.flowIoRequest, extractedCheckpoint.flowIoRequest)

            val deserialisedCheckpoint = extractedCheckpoint.deserialize()
            assertEquals(pausedCheckpoint.checkpointState, deserialisedCheckpoint.checkpointState)
            assertEquals(FlowState.Paused, deserialisedCheckpoint.flowState)
        }
    }

    @Test(timeout = 300_000)
    fun `checkpoints correctly change there status to paused`() {
        val (_, checkpoint) = newCheckpoint(1)
        // runnables
        val runnable = changeStatus(checkpoint, Checkpoint.FlowStatus.RUNNABLE)
        val hospitalized = changeStatus(checkpoint, Checkpoint.FlowStatus.HOSPITALIZED)
        // not runnables
        val completed = changeStatus(checkpoint, Checkpoint.FlowStatus.COMPLETED)
        val failed = changeStatus(checkpoint, Checkpoint.FlowStatus.FAILED)
        val killed = changeStatus(checkpoint, Checkpoint.FlowStatus.KILLED)
        // paused
        val paused = changeStatus(checkpoint, Checkpoint.FlowStatus.PAUSED)
        database.transaction {
            val serializedFlowState =
                    checkpoint.flowState.checkpointSerialize(context = CheckpointSerializationDefaults.CHECKPOINT_CONTEXT)

            checkpointStorage.addCheckpoint(runnable.id, runnable.checkpoint, serializedFlowState, runnable.checkpoint.serializeCheckpointState())
            checkpointStorage.addCheckpoint(hospitalized.id, hospitalized.checkpoint, serializedFlowState, hospitalized.checkpoint.serializeCheckpointState())
            checkpointStorage.addCheckpoint(completed.id, completed.checkpoint, serializedFlowState, completed.checkpoint.serializeCheckpointState())
            checkpointStorage.addCheckpoint(failed.id, failed.checkpoint, serializedFlowState, failed.checkpoint.serializeCheckpointState())
            checkpointStorage.addCheckpoint(killed.id, killed.checkpoint, serializedFlowState, killed.checkpoint.serializeCheckpointState())
            checkpointStorage.addCheckpoint(paused.id, paused.checkpoint, serializedFlowState, paused.checkpoint.serializeCheckpointState())
        }

        database.transaction {
            checkpointStorage.markAllPaused()
        }

        database.transaction {
            //Hospitalised and paused checkpoints status should update
            assertEquals(Checkpoint.FlowStatus.PAUSED, checkpointStorage.getDBCheckpoint(runnable.id)!!.status)
            assertEquals(Checkpoint.FlowStatus.PAUSED, checkpointStorage.getDBCheckpoint(hospitalized.id)!!.status)
            //Other checkpoints should not be updated
            assertEquals(Checkpoint.FlowStatus.COMPLETED, checkpointStorage.getDBCheckpoint(completed.id)!!.status)
            assertEquals(Checkpoint.FlowStatus.FAILED, checkpointStorage.getDBCheckpoint(failed.id)!!.status)
            assertEquals(Checkpoint.FlowStatus.KILLED, checkpointStorage.getDBCheckpoint(killed.id)!!.status)
            assertEquals(Checkpoint.FlowStatus.PAUSED, checkpointStorage.getDBCheckpoint(paused.id)!!.status)
        }
    }

    @Test(timeout = 300_000)
    fun `'updateCheckpoint' setting 'DBFlowCheckpoint_blob' to null whenever flow fails or gets hospitalized doesn't break ORM relationship`() {
        val (id, checkpoint) = newCheckpoint()
        val serializedFlowState = checkpoint.flowState.checkpointSerialize(context = CheckpointSerializationDefaults.CHECKPOINT_CONTEXT)

        database.transaction {
            checkpointStorage.addCheckpoint(id, checkpoint, serializedFlowState, checkpoint.serializeCheckpointState())
        }

        database.transaction {
            val failed = checkpoint.addError(IllegalStateException()) // the exact same behaviour applies for 'HOSPITALIZED' as well
            checkpointStorage.updateCheckpoint(id, failed, serializedFlowState, failed.serializeCheckpointState())
        }

        database.transaction {
            val dbFlowCheckpoint= checkpointStorage.getDBCheckpoint(id)
            assert(dbFlowCheckpoint!!.blob != null)
        }
    }

    @Test(timeout = 300_000)
    fun `update only the flow status`() {
        val (id, checkpoint) = newCheckpoint()
        val serializedFlowState = checkpoint.serializeFlowState()
        database.transaction {
            checkpointStorage.addCheckpoint(id, checkpoint, serializedFlowState, checkpoint.serializeCheckpointState())
        }
        database.transaction {
            checkpointStorage.updateStatus(id, Checkpoint.FlowStatus.HOSPITALIZED)
        }
        database.transaction {
            assertEquals(
                checkpoint.copy(status = Checkpoint.FlowStatus.HOSPITALIZED),
                checkpointStorage.checkpoints().single().deserialize()
            )
        }
    }

    @Test(timeout = 300_000)
<<<<<<< HEAD
    fun `'getFinishedFlowsResultsMetadata' fetches flows results metadata for finished flows only`() {
        val (_, checkpoint) = newCheckpoint(1)
        val runnable = changeStatus(checkpoint, Checkpoint.FlowStatus.RUNNABLE)
        val hospitalized = changeStatus(checkpoint, Checkpoint.FlowStatus.HOSPITALIZED)
        val completed = changeStatus(checkpoint, Checkpoint.FlowStatus.COMPLETED)
        val failed = changeStatus(checkpoint, Checkpoint.FlowStatus.FAILED)
        val killed = changeStatus(checkpoint, Checkpoint.FlowStatus.KILLED)
        val paused = changeStatus(checkpoint, Checkpoint.FlowStatus.PAUSED)

        database.transaction {
            val serializedFlowState =
                checkpoint.flowState.checkpointSerialize(context = CheckpointSerializationDefaults.CHECKPOINT_CONTEXT)

            checkpointStorage.addCheckpoint(runnable.id, runnable.checkpoint, serializedFlowState, runnable.checkpoint.serializeCheckpointState())
            checkpointStorage.addCheckpoint(hospitalized.id, hospitalized.checkpoint, serializedFlowState, hospitalized.checkpoint.serializeCheckpointState())
            checkpointStorage.addCheckpoint(completed.id, completed.checkpoint, serializedFlowState, completed.checkpoint.serializeCheckpointState())
            checkpointStorage.addCheckpoint(failed.id, failed.checkpoint, serializedFlowState, failed.checkpoint.serializeCheckpointState())
            checkpointStorage.addCheckpoint(killed.id, killed.checkpoint, serializedFlowState, killed.checkpoint.serializeCheckpointState())
            checkpointStorage.addCheckpoint(paused.id, paused.checkpoint, serializedFlowState, paused.checkpoint.serializeCheckpointState())
        }

        val checkpointsInDb = database.transaction {
            checkpointStorage.getCheckpoints().toList().size
        }

        val resultsMetadata = database.transaction {
            checkpointStorage.getFinishedFlowsResultsMetadata()
        }.toList()

        assertEquals(6, checkpointsInDb)

        val finishedStatuses = resultsMetadata.map { it.second.status }
        assertTrue(Checkpoint.FlowStatus.COMPLETED in finishedStatuses)
        assertTrue(Checkpoint.FlowStatus.FAILED in finishedStatuses)
=======
    fun `update only compatible`() {
        val (id, checkpoint) = newCheckpoint()
        val serializedFlowState = checkpoint.serializeFlowState()
        database.transaction {
            checkpointStorage.addCheckpoint(id, checkpoint, serializedFlowState, checkpoint.serializeCheckpointState())
        }
        database.transaction {
            checkpointStorage.updateCompatible(id, !checkpoint.compatible)
        }
        database.transaction {
            assertEquals(
                checkpoint.copy(compatible = !checkpoint.compatible),
                checkpointStorage.checkpoints().single().deserialize()
            )
        }
>>>>>>> f280ec9f
    }

    data class IdAndCheckpoint(val id: StateMachineRunId, val checkpoint: Checkpoint)

    private fun changeStatus(oldCheckpoint: Checkpoint, status: Checkpoint.FlowStatus): IdAndCheckpoint {
        return IdAndCheckpoint(StateMachineRunId.createRandom(), oldCheckpoint.copy(status = status))
    }

    private fun newCheckpointStorage() {
        database.transaction {
            checkpointStorage = DBCheckpointStorage(
                object : CheckpointPerformanceRecorder {
                    override fun record(
                        serializedCheckpointState: SerializedBytes<CheckpointState>,
                        serializedFlowState: SerializedBytes<FlowState>?
                    ) {
                        // do nothing
                    }
                },
                Clock.systemUTC()
            )
        }
    }

    private fun newCheckpoint(version: Int = 1): Pair<StateMachineRunId, Checkpoint> {
        val id = StateMachineRunId.createRandom()
        val logic: FlowLogic<*> = object : FlowLogic<Unit>() {
            override fun call() {}
        }
        val frozenLogic = logic.checkpointSerialize(context = CheckpointSerializationDefaults.CHECKPOINT_CONTEXT)
        val checkpoint = Checkpoint.create(
            InvocationContext.shell(),
            FlowStart.Explicit,
            logic.javaClass,
            frozenLogic,
            ALICE,
            SubFlowVersion.CoreFlow(version),
            false
        )
            .getOrThrow()
        return id to checkpoint
    }

    private fun Checkpoint.serializeFlowState(): SerializedBytes<FlowState> {
        return flowState.checkpointSerialize(CheckpointSerializationDefaults.CHECKPOINT_CONTEXT)
    }

    private fun Checkpoint.serializeCheckpointState(): SerializedBytes<CheckpointState> {
        return checkpointState.checkpointSerialize(CheckpointSerializationDefaults.CHECKPOINT_CONTEXT)
    }

    private fun Checkpoint.Serialized.deserialize(): Checkpoint {
        return deserialize(CheckpointSerializationDefaults.CHECKPOINT_CONTEXT)
    }

    private fun Checkpoint.addError(exception: Exception): Checkpoint {
        return copy(
            errorState = ErrorState.Errored(
                listOf(
                    FlowError(
                        0,
                        exception
                    )
                ), 0, false
            ),
            status = Checkpoint.FlowStatus.FAILED
        )
    }

    private inline fun <reified T> DatabaseTransaction.findRecordsFromDatabase(): List<T> {
        val criteria = session.criteriaBuilder.createQuery(T::class.java)
        criteria.select(criteria.from(T::class.java))
        return session.createQuery(criteria).resultList
    }
}<|MERGE_RESOLUTION|>--- conflicted
+++ resolved
@@ -737,7 +737,24 @@
     }
 
     @Test(timeout = 300_000)
-<<<<<<< HEAD
+    fun `update only compatible`() {
+        val (id, checkpoint) = newCheckpoint()
+        val serializedFlowState = checkpoint.serializeFlowState()
+        database.transaction {
+            checkpointStorage.addCheckpoint(id, checkpoint, serializedFlowState, checkpoint.serializeCheckpointState())
+        }
+        database.transaction {
+            checkpointStorage.updateCompatible(id, !checkpoint.compatible)
+        }
+        database.transaction {
+            assertEquals(
+                checkpoint.copy(compatible = !checkpoint.compatible),
+                checkpointStorage.checkpoints().single().deserialize()
+            )
+        }
+    }
+
+    @Test(timeout = 300_000)
     fun `'getFinishedFlowsResultsMetadata' fetches flows results metadata for finished flows only`() {
         val (_, checkpoint) = newCheckpoint(1)
         val runnable = changeStatus(checkpoint, Checkpoint.FlowStatus.RUNNABLE)
@@ -772,23 +789,6 @@
         val finishedStatuses = resultsMetadata.map { it.second.status }
         assertTrue(Checkpoint.FlowStatus.COMPLETED in finishedStatuses)
         assertTrue(Checkpoint.FlowStatus.FAILED in finishedStatuses)
-=======
-    fun `update only compatible`() {
-        val (id, checkpoint) = newCheckpoint()
-        val serializedFlowState = checkpoint.serializeFlowState()
-        database.transaction {
-            checkpointStorage.addCheckpoint(id, checkpoint, serializedFlowState, checkpoint.serializeCheckpointState())
-        }
-        database.transaction {
-            checkpointStorage.updateCompatible(id, !checkpoint.compatible)
-        }
-        database.transaction {
-            assertEquals(
-                checkpoint.copy(compatible = !checkpoint.compatible),
-                checkpointStorage.checkpoints().single().deserialize()
-            )
-        }
->>>>>>> f280ec9f
     }
 
     data class IdAndCheckpoint(val id: StateMachineRunId, val checkpoint: Checkpoint)
