package net.corda.node.internal.cordapp

import io.github.lukehutch.fastclasspathscanner.FastClasspathScanner
import io.github.lukehutch.fastclasspathscanner.scanner.ScanResult
import net.corda.core.contracts.warnContractWithoutConstraintPropagation
import net.corda.core.cordapp.Cordapp
import net.corda.core.crypto.SecureHash
import net.corda.core.crypto.sha256
import net.corda.core.flows.*
import net.corda.core.internal.*
import net.corda.core.internal.cordapp.CordappImpl
import net.corda.core.internal.cordapp.CordappInfoResolver
import net.corda.core.node.services.CordaService
import net.corda.core.schemas.MappedSchema
import net.corda.core.serialization.SerializationCustomSerializer
import net.corda.core.serialization.SerializationWhitelist
import net.corda.core.serialization.SerializeAsToken
import net.corda.core.utilities.contextLogger
import net.corda.node.VersionInfo
import net.corda.node.cordapp.CordappLoader
import net.corda.node.internal.classloading.requireAnnotation
import net.corda.nodeapi.internal.coreContractClasses
import net.corda.serialization.internal.DefaultWhitelist
import org.apache.commons.collections4.map.LRUMap
import java.lang.reflect.Modifier
import java.net.URL
import java.net.URLClassLoader
import java.nio.file.Path
import java.util.*
import java.util.jar.JarInputStream
import kotlin.reflect.KClass
import kotlin.streams.toList

/**
 * Handles CorDapp loading and classpath scanning of CorDapp JARs
 *
 * @property cordappJarPaths The classpath of cordapp JARs
 */
class JarScanningCordappLoader private constructor(private val cordappJarPaths: List<RestrictedURL>,
                                                   private val versionInfo: VersionInfo = VersionInfo.UNKNOWN) : CordappLoaderTemplate() {

    override val cordapps: List<CordappImpl> by lazy { loadCordapps() + coreCordapp }

    override val appClassLoader: ClassLoader = URLClassLoader(cordappJarPaths.stream().map { it.url }.toTypedArray(), javaClass.classLoader)

    init {
        if (cordappJarPaths.isEmpty()) {
            logger.info("No CorDapp paths provided")
        } else {
            logger.info("Loading CorDapps from ${cordappJarPaths.joinToString()}")
        }
    }

    companion object {
        private val logger = contextLogger()

        /**
         * Creates a CordappLoader from multiple directories.
         *
         * @param corDappDirectories Directories used to scan for CorDapp JARs.
         */
        fun fromDirectories(corDappDirectories: Iterable<Path>, versionInfo: VersionInfo = VersionInfo.UNKNOWN): JarScanningCordappLoader {
            logger.info("Looking for CorDapps in ${corDappDirectories.distinct().joinToString(", ", "[", "]")}")
            return JarScanningCordappLoader(corDappDirectories.distinct().flatMap(this::jarUrlsInDirectory).map { it.restricted() }, versionInfo)
        }

        /**
         * Creates a CordappLoader loader out of a list of JAR URLs.
         *
         * @param scanJars Uses the JAR URLs provided for classpath scanning and Cordapp detection.
         */
        fun fromJarUrls(scanJars: List<URL>, versionInfo: VersionInfo = VersionInfo.UNKNOWN): JarScanningCordappLoader {
            return JarScanningCordappLoader(scanJars.map { it.restricted() }, versionInfo)
        }

        private fun URL.restricted(rootPackageName: String? = null) = RestrictedURL(this, rootPackageName)

        private fun jarUrlsInDirectory(directory: Path): List<URL> {

            return if (!directory.exists()) {
                emptyList()
            } else {
                directory.list { paths ->
                    // `toFile()` can't be used here...
                    paths.filter { it.toString().endsWith(".jar") }.map { it.toUri().toURL() }.toList()
                }
            }
        }

        /** A list of the core RPC flows present in Corda */
        private val coreRPCFlows = listOf(
                ContractUpgradeFlow.Initiate::class.java,
                ContractUpgradeFlow.Authorise::class.java,
                ContractUpgradeFlow.Deauthorise::class.java)
    }

    /** A Cordapp representing the core package which is not scanned automatically. */
    @VisibleForTesting
    internal val coreCordapp = CordappImpl(
            contractClassNames = listOf(),
            initiatedFlows = listOf(),
            rpcFlows = coreRPCFlows,
            serviceFlows = listOf(),
            schedulableFlows = listOf(),
            services = listOf(),
            serializationWhitelists = listOf(),
            serializationCustomSerializers = listOf(),
            customSchemas = setOf(),
            info = CordappImpl.Info("corda-core", versionInfo.vendor, versionInfo.releaseVersion, 1, versionInfo.platformVersion),
            allFlows = listOf(),
            jarPath = ContractUpgradeFlow.javaClass.location, // Core JAR location
            jarHash = SecureHash.allOnesHash
    )

    private fun loadCordapps(): List<CordappImpl> {
        val cordapps = cordappJarPaths.map { scanCordapp(it).toCordapp(it) }
                .filter {
                    if (it.info.minimumPlatformVersion > versionInfo.platformVersion) {
                        logger.warn("Not loading CorDapp ${it.info.shortName} (${it.info.vendor}) as it requires minimum platform version ${it.info.minimumPlatformVersion} (This node is running version ${versionInfo.platformVersion}).")
                        false
                    } else {
                        true
                    }
                }
        cordapps.forEach { CordappInfoResolver.register(it.cordappClasses, it.info) }
        return cordapps
    }

    private fun RestrictedScanResult.toCordapp(url: RestrictedURL): CordappImpl {
        val info = url.url.openStream().let(::JarInputStream).use { it.manifest }.toCordappInfo(CordappImpl.jarName(url.url))
        return CordappImpl(
                findContractClassNames(this),
                findInitiatedFlows(this),
                findRPCFlows(this),
                findServiceFlows(this),
                findSchedulableFlows(this),
                findServices(this),
                findPlugins(url),
                findSerializers(this),
                findCustomSchemas(this),
                findAllFlows(this),
                url.url,
                info,
                getJarHash(url.url)
        )
    }

    private fun getJarHash(url: URL): SecureHash.SHA256 = url.openStream().readFully().sha256()

    private fun findServices(scanResult: RestrictedScanResult): List<Class<out SerializeAsToken>> {
        return scanResult.getClassesWithAnnotation(SerializeAsToken::class, CordaService::class)
    }

    private fun findInitiatedFlows(scanResult: RestrictedScanResult): List<Class<out FlowLogic<*>>> {
        return scanResult.getClassesWithAnnotation(FlowLogic::class, InitiatedBy::class)
                // First group by the initiating flow class in case there are multiple mappings
                .groupBy { it.requireAnnotation<InitiatedBy>().value.java }
                .map { (initiatingFlow, initiatedFlows) ->
                    val sorted = initiatedFlows.sortedWith(FlowTypeHierarchyComparator(initiatingFlow))
                    if (sorted.size > 1) {
                        logger.warn("${initiatingFlow.name} has been specified as the inititating flow by multiple flows " +
                                "in the same type hierarchy: ${sorted.joinToString { it.name }}. Choosing the most " +
                                "specific sub-type for registration: ${sorted[0].name}.")
                    }
                    sorted[0]
                }
    }

    private fun Class<out FlowLogic<*>>.isUserInvokable(): Boolean {
        return Modifier.isPublic(modifiers) && !isLocalClass && !isAnonymousClass && (!isMemberClass || Modifier.isStatic(modifiers))
    }

    private fun findRPCFlows(scanResult: RestrictedScanResult): List<Class<out FlowLogic<*>>> {
        return scanResult.getClassesWithAnnotation(FlowLogic::class, StartableByRPC::class).filter { it.isUserInvokable() }
    }

    private fun findServiceFlows(scanResult: RestrictedScanResult): List<Class<out FlowLogic<*>>> {
        return scanResult.getClassesWithAnnotation(FlowLogic::class, StartableByService::class)
    }

    private fun findSchedulableFlows(scanResult: RestrictedScanResult): List<Class<out FlowLogic<*>>> {
        return scanResult.getClassesWithAnnotation(FlowLogic::class, SchedulableFlow::class)
    }

    private fun findAllFlows(scanResult: RestrictedScanResult): List<Class<out FlowLogic<*>>> {
        return scanResult.getConcreteClassesOfType(FlowLogic::class)
    }

    private fun findContractClassNames(scanResult: RestrictedScanResult): List<String> {
        val contractClasses = coreContractClasses.flatMap { scanResult.getNamesOfClassesImplementing(it) }.distinct()
        for (contractClass in contractClasses) {
            contractClass.warnContractWithoutConstraintPropagation(appClassLoader)
        }
        return contractClasses
    }

    private fun findPlugins(cordappJarPath: RestrictedURL): List<SerializationWhitelist> {
        return ServiceLoader.load(SerializationWhitelist::class.java, URLClassLoader(arrayOf(cordappJarPath.url), appClassLoader)).toList().filter {
            it.javaClass.location == cordappJarPath.url && it.javaClass.name.startsWith(cordappJarPath.qualifiedNamePrefix)
        } + DefaultWhitelist // Always add the DefaultWhitelist to the whitelist for an app.
    }

    private fun findSerializers(scanResult: RestrictedScanResult): List<SerializationCustomSerializer<*, *>> {
        return scanResult.getClassesImplementing(SerializationCustomSerializer::class)
    }

    private fun findCustomSchemas(scanResult: RestrictedScanResult): Set<MappedSchema> {
        return scanResult.getClassesWithSuperclass(MappedSchema::class).toSet()
    }

    private val cachedScanResult = LRUMap<RestrictedURL, RestrictedScanResult>(1000)

    private fun scanCordapp(cordappJarPath: RestrictedURL): RestrictedScanResult {
        logger.info("Scanning CorDapp in ${cordappJarPath.url}")
        return cachedScanResult.computeIfAbsent(cordappJarPath) {
            RestrictedScanResult(FastClasspathScanner().addClassLoader(appClassLoader).overrideClasspath(cordappJarPath.url).scan(), cordappJarPath.qualifiedNamePrefix)
        }
    }

    private class FlowTypeHierarchyComparator(val initiatingFlow: Class<out FlowLogic<*>>) : Comparator<Class<out FlowLogic<*>>> {
        override fun compare(o1: Class<out FlowLogic<*>>, o2: Class<out FlowLogic<*>>): Int {
            return when {
                o1 == o2 -> 0
                o1.isAssignableFrom(o2) -> 1
                o2.isAssignableFrom(o1) -> -1
                else -> throw IllegalArgumentException("${initiatingFlow.name} has been specified as the initiating flow by " +
                        "both ${o1.name} and ${o2.name}")
            }
        }
    }

    private fun <T : Any> loadClass(className: String, type: KClass<T>): Class<out T>? {
        return try {
            appClassLoader.loadClass(className).asSubclass(type.java)
        } catch (e: ClassCastException) {
            logger.warn("As $className must be a sub-type of ${type.java.name}")
            null
        } catch (e: Exception) {
            logger.warn("Unable to load class $className", e)
            null
        }
    }

    /** @property rootPackageName only this package and subpackages may be extracted from [url], or null to allow all packages. */
    private data class RestrictedURL(val url: URL, val rootPackageName: String?) {
        val qualifiedNamePrefix: String get() = rootPackageName?.let { "$it." } ?: ""
    }

    private inner class RestrictedScanResult(private val scanResult: ScanResult, private val qualifiedNamePrefix: String) {
        fun getNamesOfClassesImplementing(type: KClass<*>): List<String> {
            return scanResult.getNamesOfClassesImplementing(type.java)
                    .filter { it.startsWith(qualifiedNamePrefix) }
        }

        fun <T : Any> getClassesWithSuperclass(type: KClass<T>): List<T> {
            return scanResult.getNamesOfSubclassesOf(type.java)
                    .filter { it.startsWith(qualifiedNamePrefix) }
                    .mapNotNull { loadClass(it, type) }
                    .filterNot { Modifier.isAbstract(it.modifiers) }
                    .map { it.kotlin.objectOrNewInstance() }
        }

        fun <T : Any> getClassesImplementing(type: KClass<T>): List<T> {
            return scanResult.getNamesOfClassesImplementing(type.java)
                    .filter { it.startsWith(qualifiedNamePrefix) }
                    .mapNotNull { loadClass(it, type) }
                    .filterNot { Modifier.isAbstract(it.modifiers) }
                    .map { it.kotlin.objectOrNewInstance() }
        }

        fun <T : Any> getClassesWithAnnotation(type: KClass<T>, annotation: KClass<out Annotation>): List<Class<out T>> {
            return scanResult.getNamesOfClassesWithAnnotation(annotation.java)
                    .filter { it.startsWith(qualifiedNamePrefix) }
                    .mapNotNull { loadClass(it, type) }
                    .filterNot { Modifier.isAbstract(it.modifiers) }
        }

        fun <T : Any> getConcreteClassesOfType(type: KClass<T>): List<Class<out T>> {
            return scanResult.getNamesOfSubclassesOf(type.java)
                    .filter { it.startsWith(qualifiedNamePrefix) }
                    .mapNotNull { loadClass(it, type) }
                    .filterNot { Modifier.isAbstract(it.modifiers) }
        }
    }
}

/**
 * Thrown when scanning CorDapps.
 */
class MultipleCordappsForFlowException(message: String) : Exception(message)

abstract class CordappLoaderTemplate : CordappLoader {
    override val flowCordappMap: Map<Class<out FlowLogic<*>>, Cordapp> by lazy {
        cordapps.flatMap { corDapp -> corDapp.allFlows.map { flow -> flow to corDapp } }
                .groupBy { it.first }
<<<<<<< HEAD
                .mapValues {
                    if (it.value.size > 1) {
                        throw MultipleCordappsForFlowException("There are multiple CorDapp JARs on the classpath for flow ${it.value.first().first.name}: [ ${it.value.joinToString { it.second.name }} ].")
                    }
                    it.value.single().second
=======
                .mapValues { entry ->
                    if (entry.value.size > 1) {
                        throw MultipleCordappsForFlowException("There are multiple CorDapp JARs on the classpath for flow " +
                                "${entry.value.first().first.name}: [ ${entry.value.joinToString { it.second.name }} ].")
                    }
                    entry.value.single().second
>>>>>>> 063efe0c
                }
    }

    override val cordappSchemas: Set<MappedSchema> by lazy {
        cordapps.flatMap { it.customSchemas }.toSet()
    }

    override val appClassLoader: ClassLoader by lazy {
        URLClassLoader(cordapps.stream().map { it.jarPath }.toTypedArray(), javaClass.classLoader)
    }
}<|MERGE_RESOLUTION|>--- conflicted
+++ resolved
@@ -293,20 +293,12 @@
     override val flowCordappMap: Map<Class<out FlowLogic<*>>, Cordapp> by lazy {
         cordapps.flatMap { corDapp -> corDapp.allFlows.map { flow -> flow to corDapp } }
                 .groupBy { it.first }
-<<<<<<< HEAD
-                .mapValues {
-                    if (it.value.size > 1) {
-                        throw MultipleCordappsForFlowException("There are multiple CorDapp JARs on the classpath for flow ${it.value.first().first.name}: [ ${it.value.joinToString { it.second.name }} ].")
-                    }
-                    it.value.single().second
-=======
                 .mapValues { entry ->
                     if (entry.value.size > 1) {
                         throw MultipleCordappsForFlowException("There are multiple CorDapp JARs on the classpath for flow " +
                                 "${entry.value.first().first.name}: [ ${entry.value.joinToString { it.second.name }} ].")
                     }
                     entry.value.single().second
->>>>>>> 063efe0c
                 }
     }
 
