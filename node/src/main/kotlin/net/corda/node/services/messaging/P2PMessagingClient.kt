--- conflicted
+++ resolved
@@ -258,15 +258,9 @@
 
             p2pConsumer = P2PMessagingConsumer(inboxes, createNewSession, isDrainingModeOn, drainingModeWasChangedEvents)
 
-<<<<<<< HEAD
             val messagingExecutor = MessagingExecutor(
-                    producerSession!!,
-                    producer!!,
-=======
-            messagingExecutor = MessagingExecutor(
                     executorSession!!,
                     executorProducer!!,
->>>>>>> 33e9f125
                     versionInfo,
                     this@P2PMessagingClient,
                     metricRegistry,
@@ -553,9 +547,16 @@
                 }
             }
 
-            close(executorProducer)
-            executorProducer = null
-            executorSession!!.commit()
+            executorProducer?.let {
+                close(executorProducer)
+                executorProducer = null
+            }
+
+            executorSession?.let {
+                if (it.stillOpen()) {
+                    it.commit()
+                }
+            }
 
             close(bridgeNotifyConsumer)
             knownQueues.clear()
