--- conflicted
+++ resolved
@@ -418,28 +418,19 @@
     }
 
     private fun executeAsyncOperation(flowIORequest: FlowIORequest.ExecuteAsyncOperation<*>): TransitionResult {
-<<<<<<< HEAD
-        return builder {
-            // The `numberOfSuspends` is added to the deduplication ID in case an async
-            // operation is executed multiple times within the same flow.
-            val deduplicationId = context.id.toString() + ":" + currentState.checkpoint.checkpointState.numberOfSuspends.toString()
-            actions.add(Action.ExecuteAsyncOperation(deduplicationId, flowIORequest.operation))
-            FlowContinuation.ProcessEvents
-=======
         // This ensures that the [ExecuteAsyncOperation] request is not executed multiple times if extra
         // [DoRemainingWork] events are pushed onto the fiber's event queue before the flow has really woken up
         return if (!startingState.isWaitingForFuture) {
             builder {
                 // The `numberOfSuspends` is added to the deduplication ID in case an async
                 // operation is executed multiple times within the same flow.
-                val deduplicationId = context.id.toString() + ":" + currentState.checkpoint.numberOfSuspends.toString()
+                val deduplicationId = context.id.toString() + ":" + currentState.checkpoint.checkpointState.numberOfSuspends.toString()
                 actions.add(Action.ExecuteAsyncOperation(deduplicationId, flowIORequest.operation))
                 currentState = currentState.copy(isWaitingForFuture = true)
                 FlowContinuation.ProcessEvents
             }
         } else {
             TransitionResult(startingState)
->>>>>>> caf152f1
         }
     }
 
