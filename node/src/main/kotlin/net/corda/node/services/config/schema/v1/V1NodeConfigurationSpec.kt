package net.corda.node.services.config.schema.v1

import com.typesafe.config.Config
import com.typesafe.config.ConfigException
import net.corda.common.configuration.parsing.internal.*
import net.corda.common.validation.internal.Validated
import net.corda.common.validation.internal.Validated.Companion.invalid
import net.corda.common.validation.internal.Validated.Companion.valid
import net.corda.node.services.config.*
import net.corda.node.services.config.NodeConfigurationImpl.Defaults
import net.corda.node.services.config.NodeConfigurationImpl.Defaults.reloadCheckpointAfterSuspend
import net.corda.node.services.config.schema.parsers.*

internal object V1NodeConfigurationSpec : Configuration.Specification<NodeConfiguration>("NodeConfiguration") {
    private val myLegalName by string().mapValid(::toCordaX500Name)
    private val emailAddress by string()
    private val jmxMonitoringHttpPort by int().optional()
    private val dataSourceProperties by nestedObject(sensitive = true).map(::toProperties)
    private val rpcUsers by nested(UserSpec).listOrEmpty()
    private val security by nested(SecurityConfigurationSpec).optional()
    private val devMode by boolean().optional().withDefaultValue(Defaults.devMode)
    private val devModeOptions by nested(DevModeOptionsSpec).optional()
    private val compatibilityZoneURL by string().mapValid(::toURL).optional()
    private val networkServices by nested(NetworkServicesConfigSpec).optional()
    private val certificateChainCheckPolicies by nested(CertChainPolicyConfigSpec).list().optional().withDefaultValue(Defaults.certificateChainCheckPolicies)
    private val verifierType by enum(VerifierType::class)
    private val flowTimeout by nested(FlowTimeoutConfigurationSpec)
    private val notary by nested(NotaryConfigSpec).optional()
    private val additionalNodeInfoPollingFrequencyMsec by long().optional().withDefaultValue(Defaults.additionalNodeInfoPollingFrequencyMsec)
    private val p2pAddress by string().mapValid(::toNetworkHostAndPort)
    private val additionalP2PAddresses by string().mapValid(::toNetworkHostAndPort).list().optional().withDefaultValue(Defaults.additionalP2PAddresses)
    private val rpcSettings by nested(NodeRpcSettingsSpec)
    private val messagingServerAddress by string().mapValid(::toNetworkHostAndPort).optional()
    private val messagingServerExternal by boolean().optional()
    private val useTestClock by boolean().optional().withDefaultValue(Defaults.useTestClock)
    private val lazyBridgeStart by boolean().optional().withDefaultValue(Defaults.lazyBridgeStart)
    private val detectPublicIp by boolean().optional().withDefaultValue(Defaults.detectPublicIp)
    private val sshd by nested(SSHDConfigurationSpec).optional()
    private val localShellAllowExitInSafeMode by boolean().optional().withDefaultValue(Defaults.localShellAllowExitInSafeMode)
    private val localShellUnsafe by boolean().optional().withDefaultValue(Defaults.localShellUnsafe)
    private val database by nested(DatabaseConfigSpec).optional()
    private val noLocalShell by boolean().optional().withDefaultValue(Defaults.noLocalShell)
    private val attachmentCacheBound by long().optional().withDefaultValue(Defaults.attachmentCacheBound)
    private val extraNetworkMapKeys by string().mapValid(::toUUID).list().optional().withDefaultValue(Defaults.extraNetworkMapKeys)
    private val tlsCertCrlDistPoint by string().mapValid(::toURL).optional()
    private val tlsCertCrlIssuer by string().mapValid(::toPrincipal).optional()
    private val h2Settings by nested(NodeH2SettingsSpec).optional()
    private val flowMonitorPeriodMillis by duration().optional().withDefaultValue(Defaults.flowMonitorPeriodMillis)
    private val flowMonitorSuspensionLoggingThresholdMillis by duration().optional().withDefaultValue(Defaults.flowMonitorSuspensionLoggingThresholdMillis)
    private val crlCheckSoftFail by boolean()
    private val crlCheckArtemisServer by boolean().optional().withDefaultValue(Defaults.crlCheckArtemisServer)
    private val jmxReporterType by enum(JmxReporterType::class).optional().withDefaultValue(Defaults.jmxReporterType)
    private val baseDirectory by string().mapValid(::toPath)
    private val flowOverrides by nested(FlowOverridesConfigSpec).optional()
    private val keyStorePassword by string(sensitive = true)
    private val trustStorePassword by string(sensitive = true)
    private val rpcAddress by string().mapValid(::toNetworkHostAndPort).optional()
    private val transactionCacheSizeMegaBytes by int().optional()
    private val attachmentContentCacheSizeMegaBytes by int().optional()
    private val h2port by int().optional()
    private val jarDirs by string().list().optional().withDefaultValue(Defaults.jarDirs)
    private val cordappDirectories by string().mapValid(::toPath).list().optional()
    private val cordappSignerKeyFingerprintBlacklist by string().list().optional().withDefaultValue(Defaults.cordappSignerKeyFingerprintBlacklist)
    private val blacklistedAttachmentSigningKeys by string().list().optional().withDefaultValue(Defaults.blacklistedAttachmentSigningKeys)
    private val networkParameterAcceptanceSettings by nested(NetworkParameterAcceptanceSettingsSpec)
            .optional()
            .withDefaultValue(Defaults.networkParameterAcceptanceSettings)
    private val flowExternalOperationThreadPoolSize by int().optional().withDefaultValue(Defaults.flowExternalOperationThreadPoolSize)
    private val quasarExcludePackages by string().list().optional().withDefaultValue(Defaults.quasarExcludePackages)
<<<<<<< HEAD
    private val networkParametersPath by string().mapValid(::toPath).optional()
=======
    private val reloadCheckpointAfterSuspend by boolean().optional().withDefaultValue(Defaults.reloadCheckpointAfterSuspend)
>>>>>>> a64a3bd0
    @Suppress("unused")
    private val custom by nestedObject().optional()
    @Suppress("unused")
    private val systemProperties by nestedObject().optional()

    override fun parseValid(configuration: Config, options: Configuration.Options): Validated<NodeConfiguration, Configuration.Validation.Error> {
        val config = configuration.withOptions(options)

        val messagingServerExternal = config[messagingServerExternal] ?: Defaults.messagingServerExternal(config[messagingServerAddress])
        val database = config[database] ?: Defaults.database(config[devMode])
        val baseDirectoryPath = config[baseDirectory]
        val cordappDirectories = config[cordappDirectories]?.map { baseDirectoryPath.resolve(it) } ?: Defaults.cordappsDirectories(baseDirectoryPath)
        val result = try {
            valid<NodeConfigurationImpl, Configuration.Validation.Error>(NodeConfigurationImpl(
                    baseDirectory = baseDirectoryPath,
                    myLegalName = config[myLegalName],
                    emailAddress = config[emailAddress],
                    p2pAddress = config[p2pAddress],
                    keyStorePassword = config[keyStorePassword],
                    trustStorePassword = config[trustStorePassword],
                    crlCheckSoftFail = config[crlCheckSoftFail],
                    crlCheckArtemisServer = config[crlCheckArtemisServer],
                    dataSourceProperties = config[dataSourceProperties],
                    rpcUsers = config[rpcUsers],
                    verifierType = config[verifierType],
                    flowTimeout = config[flowTimeout],
                    rpcSettings = config[rpcSettings],
                    messagingServerAddress = config[messagingServerAddress],
                    notary = config[notary],
                    flowOverrides = config[flowOverrides],
                    additionalP2PAddresses = config[additionalP2PAddresses],
                    additionalNodeInfoPollingFrequencyMsec = config[additionalNodeInfoPollingFrequencyMsec],
                    jmxMonitoringHttpPort = config[jmxMonitoringHttpPort],
                    security = config[security],
                    devMode = config[devMode],
                    devModeOptions = config[devModeOptions],
                    compatibilityZoneURL = config[compatibilityZoneURL],
                    networkServices = config[networkServices],
                    certificateChainCheckPolicies = config[certificateChainCheckPolicies],
                    messagingServerExternal = messagingServerExternal,
                    useTestClock = config[useTestClock],
                    lazyBridgeStart = config[lazyBridgeStart],
                    detectPublicIp = config[detectPublicIp],
                    sshd = config[sshd],
                    localShellAllowExitInSafeMode = config[localShellAllowExitInSafeMode],
                    localShellUnsafe = config[localShellUnsafe],
                    database = database,
                    noLocalShell = config[noLocalShell],
                    attachmentCacheBound = config[attachmentCacheBound],
                    extraNetworkMapKeys = config[extraNetworkMapKeys],
                    tlsCertCrlDistPoint = config[tlsCertCrlDistPoint],
                    tlsCertCrlIssuer = config[tlsCertCrlIssuer],
                    h2Settings = config[h2Settings],
                    flowMonitorPeriodMillis = config[flowMonitorPeriodMillis],
                    flowMonitorSuspensionLoggingThresholdMillis = config[flowMonitorSuspensionLoggingThresholdMillis],
                    jmxReporterType = config[jmxReporterType],
                    rpcAddress = config[rpcAddress],
                    transactionCacheSizeMegaBytes = config[transactionCacheSizeMegaBytes],
                    attachmentContentCacheSizeMegaBytes = config[attachmentContentCacheSizeMegaBytes],
                    h2port = config[h2port],
                    jarDirs = config[jarDirs],
                    cordappDirectories = cordappDirectories,
                    cordappSignerKeyFingerprintBlacklist = config[cordappSignerKeyFingerprintBlacklist],
                    blacklistedAttachmentSigningKeys = config[blacklistedAttachmentSigningKeys],
                    networkParameterAcceptanceSettings = config[networkParameterAcceptanceSettings],
                    configurationWithOptions = ConfigurationWithOptions(configuration, Configuration.Options.defaults),
                    flowExternalOperationThreadPoolSize = config[flowExternalOperationThreadPoolSize],
                    quasarExcludePackages = config[quasarExcludePackages],
                    reloadCheckpointAfterSuspend = config[reloadCheckpointAfterSuspend]
            ))
        } catch (e: Exception) {
            return when (e) {
                is ConfigException -> invalid(e.toValidationError(typeName = "NodeConfiguration"))
                is IllegalArgumentException -> badValue(e.message!!)
                else -> throw e
            }
        }
        return result.mapValid { conf -> Validated.withResult(conf as NodeConfiguration, conf.validate().map(::toError).toSet()) }
    }
}

private fun toError(validationErrorMessage: String): Configuration.Validation.Error = Configuration.Validation.Error.BadValue.of(validationErrorMessage)<|MERGE_RESOLUTION|>--- conflicted
+++ resolved
@@ -67,11 +67,8 @@
             .withDefaultValue(Defaults.networkParameterAcceptanceSettings)
     private val flowExternalOperationThreadPoolSize by int().optional().withDefaultValue(Defaults.flowExternalOperationThreadPoolSize)
     private val quasarExcludePackages by string().list().optional().withDefaultValue(Defaults.quasarExcludePackages)
-<<<<<<< HEAD
     private val networkParametersPath by string().mapValid(::toPath).optional()
-=======
     private val reloadCheckpointAfterSuspend by boolean().optional().withDefaultValue(Defaults.reloadCheckpointAfterSuspend)
->>>>>>> a64a3bd0
     @Suppress("unused")
     private val custom by nestedObject().optional()
     @Suppress("unused")
