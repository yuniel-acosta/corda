package net.corda.node.services.statemachine

import co.paralleluniverse.fibers.Suspendable
import net.corda.core.crypto.SecureHash
import net.corda.core.flows.*
import net.corda.core.internal.InputStreamAndHash
import net.corda.core.internal.concurrent.transpose
import net.corda.core.messaging.startFlow
import net.corda.core.transactions.TransactionBuilder
import net.corda.core.utilities.getOrThrow
import net.corda.nodeapi.internal.config.User
import net.corda.testing.*
import net.corda.testing.contracts.DummyContract
import net.corda.testing.contracts.DummyState
import net.corda.testing.driver.driver
import org.junit.ClassRule
import org.junit.Test
import kotlin.test.assertEquals

/**
 * Check that we can add lots of large attachments to a transaction and that it works OK, e.g. does not hit the
 * transaction size limit (which should only consider the hashes).
 */
<<<<<<< HEAD
class LargeTransactionsTest : IntegrationTest() {
    companion object {
        @ClassRule @JvmField
        val databaseSchemas = IntegrationTestSchemas(*listOf(ALICE, BOB, DUMMY_NOTARY).map { it.toDatabaseSchemaName() }.toTypedArray())
=======
class LargeTransactionsTest {
    private companion object {
        val BOB = TestIdentity(BOB_NAME, 80).party
        val DUMMY_NOTARY = TestIdentity(DUMMY_NOTARY_NAME, 20).party
>>>>>>> 16833474
    }

    @StartableByRPC
    @InitiatingFlow
    class SendLargeTransactionFlow(private val hash1: SecureHash,
                                   private val hash2: SecureHash,
                                   private val hash3: SecureHash,
                                   private val hash4: SecureHash) : FlowLogic<Unit>() {
        @Suspendable
        override fun call() {
            val tx = TransactionBuilder(notary = DUMMY_NOTARY)
                    .addOutputState(DummyState(), DummyContract.PROGRAM_ID)
                    .addCommand(dummyCommand(ourIdentity.owningKey))
                    .addAttachment(hash1)
                    .addAttachment(hash2)
                    .addAttachment(hash3)
                    .addAttachment(hash4)
            val stx = serviceHub.signInitialTransaction(tx, ourIdentity.owningKey)
            // Send to the other side and wait for it to trigger resolution from us.
            val bob = serviceHub.identityService.wellKnownPartyFromX500Name(BOB.name)!!
            val bobSession = initiateFlow(bob)
            subFlow(SendTransactionFlow(bobSession, stx))
            bobSession.receive<Unit>()
        }
    }

    @InitiatedBy(SendLargeTransactionFlow::class)
    @Suppress("UNUSED")
    class ReceiveLargeTransactionFlow(private val otherSide: FlowSession) : FlowLogic<Unit>() {
        @Suspendable
        override fun call() {
            subFlow(ReceiveTransactionFlow(otherSide))
            // Unblock the other side by sending some dummy object (Unit is fine here as it's a singleton).
            otherSide.send(Unit)
        }
    }

    @Test
    fun checkCanSendLargeTransactions() {
        // These 4 attachments yield a transaction that's got >10mb attached, so it'd push us over the Artemis
        // max message size.
        val bigFile1 = InputStreamAndHash.createInMemoryTestZip(1024 * 1024 * 3, 0)
        val bigFile2 = InputStreamAndHash.createInMemoryTestZip(1024 * 1024 * 3, 1)
        val bigFile3 = InputStreamAndHash.createInMemoryTestZip(1024 * 1024 * 3, 2)
        val bigFile4 = InputStreamAndHash.createInMemoryTestZip(1024 * 1024 * 3, 3)
        driver(startNodesInProcess = true, extraCordappPackagesToScan = listOf("net.corda.testing.contracts")) {
            val rpcUser = User("admin", "admin", setOf("ALL"))
            val (alice, _) = listOf(ALICE_NAME, BOB_NAME).map { startNode(providedName = it, rpcUsers = listOf(rpcUser)) }.transpose().getOrThrow()
            alice.rpcClientToNode().use(rpcUser.username, rpcUser.password) {
                val hash1 = it.proxy.uploadAttachment(bigFile1.inputStream)
                val hash2 = it.proxy.uploadAttachment(bigFile2.inputStream)
                val hash3 = it.proxy.uploadAttachment(bigFile3.inputStream)
                val hash4 = it.proxy.uploadAttachment(bigFile4.inputStream)
                assertEquals(hash1, bigFile1.sha256)
                // Should not throw any exceptions.
                it.proxy.startFlow(::SendLargeTransactionFlow, hash1, hash2, hash3, hash4).returnValue.getOrThrow()
            }
        }
    }
}<|MERGE_RESOLUTION|>--- conflicted
+++ resolved
@@ -21,17 +21,14 @@
  * Check that we can add lots of large attachments to a transaction and that it works OK, e.g. does not hit the
  * transaction size limit (which should only consider the hashes).
  */
-<<<<<<< HEAD
 class LargeTransactionsTest : IntegrationTest() {
     companion object {
+        private companion object {
+            val BOB = TestIdentity(BOB_NAME, 80).party
+            val DUMMY_NOTARY = TestIdentity(DUMMY_NOTARY_NAME, 20).party
+        }
         @ClassRule @JvmField
         val databaseSchemas = IntegrationTestSchemas(*listOf(ALICE, BOB, DUMMY_NOTARY).map { it.toDatabaseSchemaName() }.toTypedArray())
-=======
-class LargeTransactionsTest {
-    private companion object {
-        val BOB = TestIdentity(BOB_NAME, 80).party
-        val DUMMY_NOTARY = TestIdentity(DUMMY_NOTARY_NAME, 20).party
->>>>>>> 16833474
     }
 
     @StartableByRPC
