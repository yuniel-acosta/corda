package net.corda.node.services

import co.paralleluniverse.fibers.Suspendable
import net.corda.core.contracts.*
import net.corda.core.flows.*
import net.corda.core.identity.AbstractParty
import net.corda.core.identity.CordaX500Name
import net.corda.core.identity.Party
import net.corda.core.internal.*
import net.corda.core.internal.concurrent.transpose
import net.corda.core.messaging.startFlow
import net.corda.core.serialization.internal.UntrustedAttachmentsException
import net.corda.core.transactions.LedgerTransaction
import net.corda.core.transactions.TransactionBuilder
import net.corda.core.utilities.getOrThrow
import net.corda.core.utilities.unwrap
import net.corda.testing.common.internal.checkNotOnClasspath
import net.corda.testing.core.ALICE_NAME
import net.corda.testing.core.BOB_NAME
import net.corda.testing.core.DUMMY_NOTARY_NAME
import net.corda.testing.core.singleIdentity
import net.corda.testing.driver.DriverDSL
import net.corda.testing.driver.DriverParameters
import net.corda.testing.driver.driver
import net.corda.testing.internal.IntegrationTestSchemas
import net.corda.testing.node.NotarySpec
import net.corda.testing.node.internal.enclosedCordapp
import org.assertj.core.api.Assertions.assertThatThrownBy
import org.junit.ClassRule
import org.junit.Ignore
import org.junit.Test
import java.net.URL
import java.net.URLClassLoader

class AttachmentLoadingTests {
    private companion object {
        @ClassRule
        @JvmField
        val databaseSchemas = IntegrationTestSchemas(ALICE_NAME, BOB_NAME, DUMMY_NOTARY_NAME)

        val isolatedJar: URL = AttachmentLoadingTests::class.java.getResource("/isolated.jar")
        val isolatedClassLoader = URLClassLoader(arrayOf(isolatedJar))
        val issuanceFlowClass: Class<FlowLogic<StateRef>> = uncheckedCast(loadFromIsolated("net.corda.isolated.workflows.IsolatedIssuanceFlow"))

        init {
            checkNotOnClasspath("net.corda.isolated.contracts.AnotherDummyContract") {
                "isolated module cannot be on the classpath as otherwise it will be pulled into the nodes the driver creates and " +
                        "contaminate the tests. This is a known issue with the driver and we must work around it until it's fixed."
            }
        }

        fun loadFromIsolated(className: String): Class<*> = Class.forName(className, false, isolatedClassLoader)
    }

    @Test
    fun `contracts downloaded from the network are not executed without the DJVM`() {
        driver(DriverParameters(
                startNodesInProcess = false,
                notarySpecs = listOf(NotarySpec(DUMMY_NOTARY_NAME, validating = false)),
<<<<<<< HEAD
                cordappsForAllNodes = cordappsForPackages(javaClass.packageName, "net.corda.testing.internal")
=======
                cordappsForAllNodes = listOf(enclosedCordapp())
>>>>>>> c4b5ac2e
        )) {
            installIsolatedCordapp(ALICE_NAME)

            val (alice, bob) = listOf(
                    startNode(providedName = ALICE_NAME),
                    startNode(providedName = BOB_NAME)
            ).transpose().getOrThrow()

            val stateRef = alice.rpc.startFlowDynamic(issuanceFlowClass, 1234).returnValue.getOrThrow()

            assertThatThrownBy { alice.rpc.startFlow(::ConsumeAndBroadcastFlow, stateRef, bob.nodeInfo.singleIdentity()).returnValue.getOrThrow() }
                    // ConsumeAndBroadcastResponderFlow re-throws any non-FlowExceptions with just their class name in the message so that
                    // we can verify here Bob threw the correct exception
                    .hasMessage(UntrustedAttachmentsException::class.java.name)
        }
    }

    @Test
    fun `contract is executed if installed locally`() {
        driver(DriverParameters(
                startNodesInProcess = false,
                notarySpecs = listOf(NotarySpec(DUMMY_NOTARY_NAME, validating = false)),
<<<<<<< HEAD
                cordappsForAllNodes = cordappsForPackages(javaClass.packageName, "net.corda.testing.internal")
=======
                cordappsForAllNodes = listOf(enclosedCordapp())
>>>>>>> c4b5ac2e
        )) {
            installIsolatedCordapp(ALICE_NAME)
            installIsolatedCordapp(BOB_NAME)

            val (alice, bob) = listOf(
                    startNode(providedName = ALICE_NAME),
                    startNode(providedName = BOB_NAME)
            ).transpose().getOrThrow()

            val stateRef = alice.rpc.startFlowDynamic(issuanceFlowClass, 1234).returnValue.getOrThrow()
            alice.rpc.startFlow(::ConsumeAndBroadcastFlow, stateRef, bob.nodeInfo.singleIdentity()).returnValue.getOrThrow()
        }
    }

    private fun DriverDSL.installIsolatedCordapp(name: CordaX500Name) {
        val cordappsDir = (baseDirectory(name) / "cordapps").createDirectories()
        isolatedJar.toPath().copyToDirectory(cordappsDir)
    }

    @InitiatingFlow
    @StartableByRPC
    class ConsumeAndBroadcastFlow(private val stateRef: StateRef, private val otherSide: Party) : FlowLogic<Unit>() {
        @Suspendable
        override fun call() {
            val notary = serviceHub.networkMapCache.notaryIdentities[0]
            val stateAndRef = serviceHub.toStateAndRef<ContractState>(stateRef)
            val stx = serviceHub.signInitialTransaction(
                    TransactionBuilder(notary)
                            .addInputState(stateAndRef)
                            .addOutputState(ConsumeContract.State())
                            .addCommand(Command(ConsumeContract.Cmd, ourIdentity.owningKey))
            )
            stx.verify(serviceHub, checkSufficientSignatures = false)
            val session = initiateFlow(otherSide)
            subFlow(FinalityFlow(stx, session))
            // It's important we wait on this dummy receive, as otherwise it's possible we miss any errors the other side throws
            session.receive<String>().unwrap { require(it == "OK") { "Not OK: $it"} }
        }
    }

    @InitiatedBy(ConsumeAndBroadcastFlow::class)
    class ConsumeAndBroadcastResponderFlow(private val otherSide: FlowSession) : FlowLogic<Unit>() {
        @Suspendable
        override fun call() {
            try {
                subFlow(ReceiveFinalityFlow(otherSide))
            } catch (e: FlowException) {
                throw e
            } catch (e: Exception) {
                throw FlowException(e.javaClass.name)
            }
            otherSide.send("OK")
        }
    }

    class ConsumeContract : Contract {
        override fun verify(tx: LedgerTransaction) {
            // Accept everything
        }

        class State : ContractState {
            override val participants: List<AbstractParty> get() = emptyList()
        }

        object Cmd : TypeOnlyCommandData()
    }
}<|MERGE_RESOLUTION|>--- conflicted
+++ resolved
@@ -57,11 +57,7 @@
         driver(DriverParameters(
                 startNodesInProcess = false,
                 notarySpecs = listOf(NotarySpec(DUMMY_NOTARY_NAME, validating = false)),
-<<<<<<< HEAD
-                cordappsForAllNodes = cordappsForPackages(javaClass.packageName, "net.corda.testing.internal")
-=======
                 cordappsForAllNodes = listOf(enclosedCordapp())
->>>>>>> c4b5ac2e
         )) {
             installIsolatedCordapp(ALICE_NAME)
 
@@ -84,11 +80,7 @@
         driver(DriverParameters(
                 startNodesInProcess = false,
                 notarySpecs = listOf(NotarySpec(DUMMY_NOTARY_NAME, validating = false)),
-<<<<<<< HEAD
-                cordappsForAllNodes = cordappsForPackages(javaClass.packageName, "net.corda.testing.internal")
-=======
                 cordappsForAllNodes = listOf(enclosedCordapp())
->>>>>>> c4b5ac2e
         )) {
             installIsolatedCordapp(ALICE_NAME)
             installIsolatedCordapp(BOB_NAME)
