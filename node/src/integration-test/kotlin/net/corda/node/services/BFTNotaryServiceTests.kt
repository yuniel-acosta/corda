/*
 * R3 Proprietary and Confidential
 *
 * Copyright (c) 2018 R3 Limited.  All rights reserved.
 *
 * The intellectual and technical concepts contained herein are proprietary to R3 and its suppliers and are protected by trade secret law.
 *
 * Distribution of this file or any portion thereof via any medium without the express permission of R3 is strictly prohibited.
 */

package net.corda.node.services

import com.nhaarman.mockito_kotlin.doReturn
import com.nhaarman.mockito_kotlin.whenever
import net.corda.core.contracts.AlwaysAcceptAttachmentConstraint
import net.corda.core.contracts.ContractState
import net.corda.core.contracts.StateRef
import net.corda.core.contracts.TimeWindow
import net.corda.core.crypto.*
import net.corda.core.flows.NotaryError
import net.corda.core.flows.NotaryException
import net.corda.core.flows.NotaryFlow
import net.corda.core.identity.CordaX500Name
import net.corda.core.identity.Party
import net.corda.core.internal.deleteIfExists
import net.corda.core.internal.div
import net.corda.core.node.NotaryInfo
import net.corda.core.transactions.SignedTransaction
import net.corda.core.transactions.TransactionBuilder
import net.corda.core.utilities.NetworkHostAndPort
import net.corda.core.utilities.Try
import net.corda.core.utilities.getOrThrow
import net.corda.core.utilities.seconds
import net.corda.node.internal.StartedNode
import net.corda.node.services.config.BFTSMaRtConfiguration
import net.corda.node.services.config.NotaryConfig
import net.corda.node.services.transactions.minClusterSize
import net.corda.node.services.transactions.minCorrectReplicas
import net.corda.nodeapi.internal.DevIdentityGenerator
import net.corda.nodeapi.internal.network.NetworkParametersCopier
import net.corda.testing.common.internal.testNetworkParameters
import net.corda.testing.contracts.DummyContract
import net.corda.testing.core.dummyCommand
import net.corda.testing.core.singleIdentity
import net.corda.testing.node.TestClock
<<<<<<< HEAD
import net.corda.testing.internal.IntegrationTest
import net.corda.testing.internal.IntegrationTestSchemas
=======
import net.corda.testing.node.internal.cordappsForPackages
>>>>>>> 94fb5a65
import net.corda.testing.node.internal.InternalMockNetwork
import net.corda.testing.node.internal.InternalMockNetwork.MockNode
import net.corda.testing.node.internal.InternalMockNodeParameters
import net.corda.testing.node.internal.startFlow
import org.hamcrest.Matchers.instanceOf
import org.junit.AfterClass
import org.junit.Assert.assertThat
import org.junit.BeforeClass
import org.junit.ClassRule
import org.junit.Test
import java.nio.file.Paths
import java.time.Duration
import java.time.Instant
import java.util.concurrent.ExecutionException
import kotlin.collections.component1
import kotlin.collections.component2
import kotlin.test.assertEquals
import kotlin.test.assertFailsWith
import kotlin.test.assertTrue

class BFTNotaryServiceTests {
    companion object {
        @ClassRule
        @JvmField
        val databaseSchemas = IntegrationTestSchemas("node_0", "node_1", "node_2", "node_3", "node_4", "node_5",
                "node_6", "node_7", "node_8", "node_9")

        private lateinit var mockNet: InternalMockNetwork
        private lateinit var notary: Party
        private lateinit var node: StartedNode<MockNode>

        @BeforeClass
        @JvmStatic
        fun before() {
<<<<<<< HEAD
            IntegrationTest.globalSetUp() //Enterprise only - remote db setup
            mockNet = InternalMockNetwork(listOf("net.corda.testing.contracts"))
=======
            mockNet = InternalMockNetwork(cordappsForAllNodes = cordappsForPackages("net.corda.testing.contracts"))
>>>>>>> 94fb5a65
            val clusterSize = minClusterSize(1)
            val started = startBftClusterAndNode(clusterSize, mockNet)
            notary = started.first
            node = started.second
        }

        @AfterClass
        @JvmStatic
        fun stopNodes() {
            mockNet.stopNodes()
            IntegrationTest.globalTearDown() //Enterprise only - remote db cleanup
        }

        fun startBftClusterAndNode(clusterSize: Int, mockNet: InternalMockNetwork, exposeRaces: Boolean = false): Pair<Party, StartedNode<MockNode>> {
            (Paths.get("config") / "currentView").deleteIfExists() // XXX: Make config object warn if this exists?
            val replicaIds = (0 until clusterSize)

            val notaryIdentity = DevIdentityGenerator.generateDistributedNotaryCompositeIdentity(
                    replicaIds.map { mockNet.baseDirectory(mockNet.nextNodeId + it) },
                    CordaX500Name("BFT", "Zurich", "CH"))

            val networkParameters = NetworkParametersCopier(testNetworkParameters(listOf(NotaryInfo(notaryIdentity, false))))

            val clusterAddresses = replicaIds.map { NetworkHostAndPort("localhost", 11000 + it * 10) }

            val nodes = replicaIds.map { replicaId ->
                mockNet.createUnstartedNode(InternalMockNodeParameters(configOverrides = {
                    val notary = NotaryConfig(validating = false, bftSMaRt = BFTSMaRtConfiguration(replicaId, clusterAddresses, exposeRaces = exposeRaces))
                    doReturn(notary).whenever(it).notary
                }))
            } + mockNet.createUnstartedNode()

            // MockNetwork doesn't support BFT clusters, so we create all the nodes we need unstarted, and then install the
            // network-parameters in their directories before they're started.
            val node = nodes.map { node ->
                networkParameters.install(mockNet.baseDirectory(node.id))
                node.start()
            }.last()
            return Pair(notaryIdentity, node)
        }
    }




    @Test
    fun `detect double spend`() {
        node.run {
            val issueTx = signInitialTransaction(notary) {
                addOutputState(DummyContract.SingleOwnerState(owner = info.singleIdentity()), DummyContract.PROGRAM_ID, AlwaysAcceptAttachmentConstraint)
            }
            services.recordTransactions(issueTx)
            val spendTxs = (1..10).map {
                signInitialTransaction(notary) {
                    addInputState(issueTx.tx.outRef<ContractState>(0))
                }
            }
            assertEquals(spendTxs.size, spendTxs.map { it.id }.distinct().size)
            val flows = spendTxs.map { NotaryFlow.Client(it) }
            val stateMachines = flows.map { services.startFlow(it) }
            mockNet.runNetwork()
            val results = stateMachines.map { Try.on { it.resultFuture.getOrThrow() } }
            val successfulIndex = results.mapIndexedNotNull { index, result ->
                if (result is Try.Success) {
                    val signers = result.value.map { it.by }
                    assertEquals(minCorrectReplicas(3), signers.size)
                    signers.forEach {
                        assertTrue(it in (notary.owningKey as CompositeKey).leafKeys)
                    }
                    index
                } else {
                    null
                }
            }.single()
            spendTxs.zip(results).forEach { (tx, result) ->
                if (result is Try.Failure) {
                    val exception = result.exception as NotaryException
                    val error = exception.error as NotaryError.Conflict
                    assertEquals(tx.id, error.txId)
                    val (stateRef, cause) = error.consumedStates.entries.single()
                    assertEquals(StateRef(issueTx.id, 0), stateRef)
                    assertEquals(spendTxs[successfulIndex].id.sha256(), cause.hashOfTransactionId)
                }
            }
        }
    }

    @Test
    fun `transactions outside their time window are rejected`() {
        node.run {
            val issueTx = signInitialTransaction(notary) {
                addOutputState(DummyContract.SingleOwnerState(owner = info.singleIdentity()), DummyContract.PROGRAM_ID, AlwaysAcceptAttachmentConstraint)
            }
            services.recordTransactions(issueTx)
            val spendTx = signInitialTransaction(notary) {
                addInputState(issueTx.tx.outRef<ContractState>(0))
                setTimeWindow(TimeWindow.fromOnly(Instant.MAX))
            }
            val flow = NotaryFlow.Client(spendTx)
            val resultFuture = services.startFlow(flow).resultFuture
            mockNet.runNetwork()
            val exception = assertFailsWith<ExecutionException> { resultFuture.get() }
            assertThat(exception.cause, instanceOf(NotaryException::class.java))
            val error = (exception.cause as NotaryException).error
            assertThat(error, instanceOf(NotaryError.TimeWindowInvalid::class.java))
        }
    }

    @Test
    fun `notarise issue tx with time-window`() {
        node.run {
            val issueTx = signInitialTransaction(notary) {
                setTimeWindow(services.clock.instant(), 30.seconds)
                addOutputState(DummyContract.SingleOwnerState(owner = info.singleIdentity()), DummyContract.PROGRAM_ID, AlwaysAcceptAttachmentConstraint)
            }
            val resultFuture = services.startFlow(NotaryFlow.Client(issueTx)).resultFuture

            mockNet.runNetwork()
            val signatures = resultFuture.get()
            verifySignatures(signatures, issueTx.id)
        }
    }

    @Test
    fun `transactions can be re-notarised outside their time window`() {
        node.run {
            val issueTx = signInitialTransaction(notary) {
                addOutputState(DummyContract.SingleOwnerState(owner = info.singleIdentity()), DummyContract.PROGRAM_ID, AlwaysAcceptAttachmentConstraint)
            }
            services.recordTransactions(issueTx)
            val spendTx = signInitialTransaction(notary) {
                addInputState(issueTx.tx.outRef<ContractState>(0))
                setTimeWindow(TimeWindow.untilOnly(Instant.now() + Duration.ofHours(1)))
            }
            val resultFuture = services.startFlow(NotaryFlow.Client(spendTx)).resultFuture
            mockNet.runNetwork()
            val signatures = resultFuture.get()
            verifySignatures(signatures, spendTx.id)

            for (node in mockNet.nodes) {
                (node.started!!.services.clock as TestClock).advanceBy(Duration.ofDays(1))
            }

            val resultFuture2 = services.startFlow(NotaryFlow.Client(spendTx)).resultFuture
            mockNet.runNetwork()
            val signatures2 = resultFuture2.get()
            verifySignatures(signatures2, spendTx.id)
        }
    }

    private fun verifySignatures(signatures: List<TransactionSignature>, txId: SecureHash) {
        notary.owningKey.isFulfilledBy(signatures.map { it.by })
        signatures.forEach { it.verify(txId) }
    }

    private fun StartedNode<MockNode>.signInitialTransaction(notary: Party, block: TransactionBuilder.() -> Any?): SignedTransaction {
        return services.signInitialTransaction(
                TransactionBuilder(notary).apply {
                    addCommand(dummyCommand(services.myInfo.singleIdentity().owningKey))
                    block()
                }
        )
    }
}<|MERGE_RESOLUTION|>--- conflicted
+++ resolved
@@ -43,12 +43,9 @@
 import net.corda.testing.core.dummyCommand
 import net.corda.testing.core.singleIdentity
 import net.corda.testing.node.TestClock
-<<<<<<< HEAD
 import net.corda.testing.internal.IntegrationTest
 import net.corda.testing.internal.IntegrationTestSchemas
-=======
 import net.corda.testing.node.internal.cordappsForPackages
->>>>>>> 94fb5a65
 import net.corda.testing.node.internal.InternalMockNetwork
 import net.corda.testing.node.internal.InternalMockNetwork.MockNode
 import net.corda.testing.node.internal.InternalMockNodeParameters
@@ -83,12 +80,8 @@
         @BeforeClass
         @JvmStatic
         fun before() {
-<<<<<<< HEAD
             IntegrationTest.globalSetUp() //Enterprise only - remote db setup
-            mockNet = InternalMockNetwork(listOf("net.corda.testing.contracts"))
-=======
             mockNet = InternalMockNetwork(cordappsForAllNodes = cordappsForPackages("net.corda.testing.contracts"))
->>>>>>> 94fb5a65
             val clusterSize = minClusterSize(1)
             val started = startBftClusterAndNode(clusterSize, mockNet)
             notary = started.first
