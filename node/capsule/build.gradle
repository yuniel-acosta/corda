/**
 * This build.gradle exists to publish our capsule (executable fat jar) to maven. It cannot be placed in the
 * node project because the bintray plugin cannot publish two modules from one project.
 */
apply plugin: 'net.corda.plugins.publish-utils'
apply plugin: 'us.kirchmeier.capsule'
apply plugin: 'com.jfrog.artifactory'

description 'Corda Enterprise'

configurations {
    runtimeArtifacts.extendsFrom runtimeClasspath
    capsuleRuntime
}

dependencies {
    // TypeSafe Config: for simple and human friendly config files.
    capsuleRuntime "com.typesafe:config:$typesafe_config_version"
    compileOnly "com.typesafe:config:$typesafe_config_version"
    testRuntimeOnly "com.typesafe:config:$typesafe_config_version"

    // Capsule is a library for building independently executable fat JARs.
    // We only need this dependency to compile our Caplet against.
    compileOnly "co.paralleluniverse:capsule:$capsule_version"
    testCompile "co.paralleluniverse:capsule:$capsule_version"

    testImplementation "org.junit.jupiter:junit-jupiter-api:${junit_jupiter_version}"
    testImplementation "junit:junit:$junit_version"
}

ext {
    quasarExcludeExpression = "x(antlr**;bftsmart**;ch**;co.paralleluniverse**;com.codahale**;com.esotericsoftware**;com.fasterxml**;com.google**;com.ibm**;com.intellij**;com.jcabi**;com.nhaarman**;com.opengamma**;com.typesafe**;com.zaxxer**;de.javakaffee**;groovy**;groovyjarjarantlr**;groovyjarjarasm**;io.atomix**;io.github**;io.netty**;jdk**;junit**;kotlin**;net.bytebuddy**;net.i2p**;org.apache**;org.assertj**;org.bouncycastle**;org.codehaus**;org.crsh**;org.dom4j**;org.fusesource**;org.h2**;org.hamcrest**;org.hibernate**;org.jboss**;org.jcp**;org.joda**;org.junit**;org.mockito**;org.objectweb**;org.objenesis**;org.slf4j**;org.w3c**;org.xml**;org.yaml**;reflectasm**;rx**;org.jolokia**)"
    applicationClass = 'net.corda.node.Corda'
}

jar.enabled = false

capsule {
    version capsule_version
}

task buildCordaJAR(type: FatCapsule, dependsOn: project(':node').tasks.jar) {
    applicationClass 'net.corda.node.Corda'
    archiveName "corda-enterprise-${corda_release_version}.jar"
    applicationSource = files(
        project(':node').configurations.runtimeClasspath,
        project(':node').tasks.jar,
        project(':node').buildDir.toString() + '/resources/main/reference.conf',
        "$rootDir/config/dev/log4j2.xml",
        'NOTICE' // Copy CDDL notice
    )
    from configurations.capsuleRuntime.files.collect { zipTree(it) }
    with jar

    // Exclude the binaries for the Utimaco HSM as we cannot distribute them.
    exclude('**/CryptoServer*.jar')
    // Exclude the binaries for the Gemalto Luna HSM as we cannot distribute them.
    exclude('**/LunaProvider.jar')
    // Exclude the binaries for the Futurex HSM as we cannot distribute them.
    exclude('**/sunpkcs11-fx.jar')
    // Exclude the binaries for the PrimusX HSM as we cannot distribute them.
    exclude('**/primusX.jar')

    capsuleManifest {
        applicationVersion = corda_release_version
        applicationId = "net.corda.node.CordaEnterprise"
        // See experimental/quasar-hook/README.md for how to generate.
        def quasarExcludeExpression = "x(antlr**;bftsmart**;co.paralleluniverse**;com.codahale**;com.esotericsoftware**;com.fasterxml**;com.google**;com.ibm**;com.intellij**;com.jcabi**;com.nhaarman**;com.opengamma**;com.typesafe**;com.zaxxer**;de.javakaffee**;groovy**;groovyjarjarantlr**;groovyjarjarasm**;io.atomix**;io.github**;io.netty**;jdk**;junit**;kotlin**;net.bytebuddy**;net.i2p**;org.apache**;org.assertj**;org.bouncycastle**;org.codehaus**;org.crsh**;org.dom4j**;org.fusesource**;org.h2**;org.hamcrest**;org.hibernate**;org.jboss**;org.jcp**;org.joda**;org.junit**;org.mockito**;org.objectweb**;org.objenesis**;org.slf4j**;org.w3c**;org.xml**;org.yaml**;reflectasm**;rx**;org.jolokia**;com.lmax**;picocli**;liquibase**;com.github.benmanes**;org.json**;org.postgresql**;nonapi.io.github.classgraph**)"
<<<<<<< HEAD
        javaAgents = ["quasar-core-${quasar_version}-jdk8.jar=${quasarExcludeExpression}"]
        systemProperties['visualvm.display.name'] = 'CordaEnterprise'
        minJavaVersion = '1.8.0'
        minUpdateVersion['1.8'] = java8_minUpdateVersion
=======
        javaAgents = quasar_classifier == null ? ["quasar-core-${quasar_version}.jar=${quasarExcludeExpression}"] : ["quasar-core-${quasar_version}-${quasar_classifier}.jar=${quasarExcludeExpression}"]
        systemProperties['visualvm.display.name'] = 'Corda'
        if (JavaVersion.current() == JavaVersion.VERSION_1_8) {
            minJavaVersion = '1.8.0'
            minUpdateVersion['1.8'] = java8_minUpdateVersion
        }
>>>>>>> 881215a9
        caplets = ['CordaCaplet']

        // JVM configuration:
        // - Constrain to small heap sizes to ease development on low end devices.
        // - Switch to the G1 GC which is going to be the default in Java 9 and gives low pause times/string dedup.
        // NOTE: these can be overridden in node.conf.
        //
        // If you change these flags, please also update Driver.kt
        jvmArgs = ['-Xmx512m', '-XX:+UseG1GC']
        if (JavaVersion.current() == JavaVersion.VERSION_11)
            jvmArgs += ['-Djdk.attach.allowAttachSelf=true']
    }
}

assemble.dependsOn buildCordaJAR

artifacts {
    runtimeArtifacts buildCordaJAR
    publish buildCordaJAR {
        classifier ''
    }
}

publish {
    disableDefaultJar = true
    name  'corda'
}<|MERGE_RESOLUTION|>--- conflicted
+++ resolved
@@ -66,19 +66,12 @@
         applicationId = "net.corda.node.CordaEnterprise"
         // See experimental/quasar-hook/README.md for how to generate.
         def quasarExcludeExpression = "x(antlr**;bftsmart**;co.paralleluniverse**;com.codahale**;com.esotericsoftware**;com.fasterxml**;com.google**;com.ibm**;com.intellij**;com.jcabi**;com.nhaarman**;com.opengamma**;com.typesafe**;com.zaxxer**;de.javakaffee**;groovy**;groovyjarjarantlr**;groovyjarjarasm**;io.atomix**;io.github**;io.netty**;jdk**;junit**;kotlin**;net.bytebuddy**;net.i2p**;org.apache**;org.assertj**;org.bouncycastle**;org.codehaus**;org.crsh**;org.dom4j**;org.fusesource**;org.h2**;org.hamcrest**;org.hibernate**;org.jboss**;org.jcp**;org.joda**;org.junit**;org.mockito**;org.objectweb**;org.objenesis**;org.slf4j**;org.w3c**;org.xml**;org.yaml**;reflectasm**;rx**;org.jolokia**;com.lmax**;picocli**;liquibase**;com.github.benmanes**;org.json**;org.postgresql**;nonapi.io.github.classgraph**)"
-<<<<<<< HEAD
-        javaAgents = ["quasar-core-${quasar_version}-jdk8.jar=${quasarExcludeExpression}"]
+        javaAgents = quasar_classifier == null ? ["quasar-core-${quasar_version}.jar=${quasarExcludeExpression}"] : ["quasar-core-${quasar_version}-${quasar_classifier}.jar=${quasarExcludeExpression}"]
         systemProperties['visualvm.display.name'] = 'CordaEnterprise'
-        minJavaVersion = '1.8.0'
-        minUpdateVersion['1.8'] = java8_minUpdateVersion
-=======
-        javaAgents = quasar_classifier == null ? ["quasar-core-${quasar_version}.jar=${quasarExcludeExpression}"] : ["quasar-core-${quasar_version}-${quasar_classifier}.jar=${quasarExcludeExpression}"]
-        systemProperties['visualvm.display.name'] = 'Corda'
         if (JavaVersion.current() == JavaVersion.VERSION_1_8) {
             minJavaVersion = '1.8.0'
             minUpdateVersion['1.8'] = java8_minUpdateVersion
         }
->>>>>>> 881215a9
         caplets = ['CordaCaplet']
 
         // JVM configuration:
