package net.corda.notary.bftsmart

import com.nhaarman.mockito_kotlin.doReturn
import com.nhaarman.mockito_kotlin.whenever
import net.corda.core.contracts.AlwaysAcceptAttachmentConstraint
import net.corda.core.contracts.ContractState
import net.corda.core.contracts.StateRef
import net.corda.core.contracts.TimeWindow
import net.corda.core.crypto.*
import net.corda.core.flows.NotaryError
import net.corda.core.flows.NotaryException
import net.corda.core.flows.NotaryFlow
import net.corda.core.identity.CordaX500Name
import net.corda.core.identity.Party
import net.corda.core.internal.deleteIfExists
import net.corda.core.internal.div
import net.corda.core.node.NotaryInfo
import net.corda.core.transactions.SignedTransaction
import net.corda.core.transactions.TransactionBuilder
import net.corda.core.utilities.NetworkHostAndPort
import net.corda.core.utilities.Try
import net.corda.core.utilities.getOrThrow
import net.corda.core.utilities.seconds
import net.corda.node.services.config.NotaryConfig
import net.corda.nodeapi.internal.DevIdentityGenerator
import net.corda.nodeapi.internal.config.toConfig
import net.corda.nodeapi.internal.network.NetworkParametersCopier
import net.corda.testing.common.internal.testNetworkParameters
import net.corda.testing.contracts.DummyContract
import net.corda.testing.core.dummyCommand
import net.corda.testing.core.singleIdentity
import net.corda.testing.node.TestClock
import net.corda.testing.internal.IntegrationTest
import net.corda.testing.internal.IntegrationTestSchemas
import net.corda.testing.node.internal.*
import org.hamcrest.Matchers.instanceOf
import org.junit.AfterClass
import org.junit.Assert.assertThat
import org.junit.BeforeClass
import org.junit.ClassRule
import org.junit.Test
import java.nio.file.Paths
import java.time.Duration
import java.time.Instant
import java.util.concurrent.ExecutionException
import kotlin.collections.component1
import kotlin.collections.component2
import kotlin.test.assertEquals
import kotlin.test.assertFailsWith
import kotlin.test.assertTrue

class BFTNotaryServiceTests {
    companion object {
        @ClassRule
        @JvmField
        val databaseSchemas = IntegrationTestSchemas("node_0", "node_1", "node_2", "node_3", "node_4", "node_5",
                "node_6", "node_7", "node_8", "node_9")

        private lateinit var mockNet: InternalMockNetwork
        private lateinit var notary: Party
        private lateinit var node: TestStartedNode

        @BeforeClass
        @JvmStatic
        fun before() {
<<<<<<< HEAD
            IntegrationTest.globalSetUp() //Enterprise only - remote db setup
            mockNet = InternalMockNetwork(cordappsForAllNodes = cordappsForPackages("net.corda.testing.contracts"))
=======
            mockNet = InternalMockNetwork(cordappsForAllNodes = cordappsForPackages("net.corda.testing.contracts", "net.corda.notary.bftsmart"))
>>>>>>> ba7727a4
            val clusterSize = minClusterSize(1)
            val started = startBftClusterAndNode(clusterSize, mockNet)
            notary = started.first
            node = started.second
        }

        @AfterClass
        @JvmStatic
        fun stopNodes() {
            mockNet.stopNodes()
            IntegrationTest.globalTearDown() //Enterprise only - remote db cleanup
        }

        fun startBftClusterAndNode(clusterSize: Int, mockNet: InternalMockNetwork, exposeRaces: Boolean = false): Pair<Party, TestStartedNode> {
            (Paths.get("config") / "currentView").deleteIfExists() // XXX: Make config object warn if this exists?
            val replicaIds = (0 until clusterSize)
            val serviceLegalName = CordaX500Name("BFT", "Zurich", "CH")
            val notaryIdentity = DevIdentityGenerator.generateDistributedNotaryCompositeIdentity(
                    replicaIds.map { mockNet.baseDirectory(mockNet.nextNodeId + it) },
                    serviceLegalName)

            val networkParameters = NetworkParametersCopier(testNetworkParameters(listOf(NotaryInfo(notaryIdentity, false))))

            val clusterAddresses = replicaIds.map { NetworkHostAndPort("localhost", 11000 + it * 10) }

            val nodes = replicaIds.map { replicaId ->
                mockNet.createUnstartedNode(InternalMockNodeParameters(configOverrides = {
                    val notary = NotaryConfig(
                            validating = false,
                            extraConfig = BFTSMaRtConfiguration(replicaId, clusterAddresses, exposeRaces = exposeRaces).toConfig(),
                            className = "net.corda.notary.bftsmart.BftSmartNotaryService",
                            serviceLegalName = serviceLegalName
                    )
                    doReturn(notary).whenever(it).notary
                }))
            } + mockNet.createUnstartedNode()

            // MockNetwork doesn't support BFT clusters, so we create all the nodes we need unstarted, and then install the
            // network-parameters in their directories before they're started.
            val node = nodes.map { node ->
                networkParameters.install(mockNet.baseDirectory(node.id))
                node.start()
            }.last()

            return Pair(notaryIdentity, node)
        }
    }

    @Test
    fun `detect double spend`() {
        node.run {
            val issueTx = signInitialTransaction(notary) {
                addOutputState(DummyContract.SingleOwnerState(owner = info.singleIdentity()), DummyContract.PROGRAM_ID, AlwaysAcceptAttachmentConstraint)
            }
            services.recordTransactions(issueTx)
            val spendTxs = (1..10).map {
                signInitialTransaction(notary) {
                    addInputState(issueTx.tx.outRef<ContractState>(0))
                }
            }
            assertEquals(spendTxs.size, spendTxs.map { it.id }.distinct().size)
            val flows = spendTxs.map { NotaryFlow.Client(it) }
            val stateMachines = flows.map { services.startFlow(it) }
            mockNet.runNetwork()
            val results = stateMachines.map { Try.on { it.resultFuture.getOrThrow() } }
            val successfulIndex = results.mapIndexedNotNull { index, result ->
                if (result is Try.Success) {
                    val signers = result.value.map { it.by }
                    assertEquals(minCorrectReplicas(3), signers.size)
                    signers.forEach {
                        assertTrue(it in (notary.owningKey as CompositeKey).leafKeys)
                    }
                    index
                } else {
                    null
                }
            }.single()
            spendTxs.zip(results).forEach { (tx, result) ->
                if (result is Try.Failure) {
                    val exception = result.exception as NotaryException
                    val error = exception.error as NotaryError.Conflict
                    assertEquals(tx.id, error.txId)
                    val (stateRef, cause) = error.consumedStates.entries.single()
                    assertEquals(StateRef(issueTx.id, 0), stateRef)
                    assertEquals(spendTxs[successfulIndex].id.sha256(), cause.hashOfTransactionId)
                }
            }
        }
    }

    @Test
    fun `transactions outside their time window are rejected`() {
        node.run {
            val issueTx = signInitialTransaction(notary) {
                addOutputState(DummyContract.SingleOwnerState(owner = info.singleIdentity()), DummyContract.PROGRAM_ID, AlwaysAcceptAttachmentConstraint)
            }
            services.recordTransactions(issueTx)
            val spendTx = signInitialTransaction(notary) {
                addInputState(issueTx.tx.outRef<ContractState>(0))
                setTimeWindow(TimeWindow.fromOnly(Instant.MAX))
            }
            val flow = NotaryFlow.Client(spendTx)
            val resultFuture = services.startFlow(flow).resultFuture
            mockNet.runNetwork()
            val exception = assertFailsWith<ExecutionException> { resultFuture.get() }
            assertThat(exception.cause, instanceOf(NotaryException::class.java))
            val error = (exception.cause as NotaryException).error
            assertThat(error, instanceOf(NotaryError.TimeWindowInvalid::class.java))
        }
    }

    @Test
    fun `notarise issue tx with time-window`() {
        node.run {
            val issueTx = signInitialTransaction(notary) {
                setTimeWindow(services.clock.instant(), 30.seconds)
                addOutputState(DummyContract.SingleOwnerState(owner = info.singleIdentity()), DummyContract.PROGRAM_ID, AlwaysAcceptAttachmentConstraint)
            }
            val resultFuture = services.startFlow(NotaryFlow.Client(issueTx)).resultFuture

            mockNet.runNetwork()
            val signatures = resultFuture.get()
            verifySignatures(signatures, issueTx.id)
        }
    }

    @Test
    fun `transactions can be re-notarised outside their time window`() {
        node.run {
            val issueTx = signInitialTransaction(notary) {
                addOutputState(DummyContract.SingleOwnerState(owner = info.singleIdentity()), DummyContract.PROGRAM_ID, AlwaysAcceptAttachmentConstraint)
            }
            services.recordTransactions(issueTx)
            val spendTx = signInitialTransaction(notary) {
                addInputState(issueTx.tx.outRef<ContractState>(0))
                setTimeWindow(TimeWindow.untilOnly(Instant.now() + Duration.ofHours(1)))
            }
            val resultFuture = services.startFlow(NotaryFlow.Client(spendTx)).resultFuture
            mockNet.runNetwork()
            val signatures = resultFuture.get()
            verifySignatures(signatures, spendTx.id)

            for (node in mockNet.nodes) {
                (node.started!!.services.clock as TestClock).advanceBy(Duration.ofDays(1))
            }

            val resultFuture2 = services.startFlow(NotaryFlow.Client(spendTx)).resultFuture
            mockNet.runNetwork()
            val signatures2 = resultFuture2.get()
            verifySignatures(signatures2, spendTx.id)
        }
    }

    private fun verifySignatures(signatures: List<TransactionSignature>, txId: SecureHash) {
        notary.owningKey.isFulfilledBy(signatures.map { it.by })
        signatures.forEach { it.verify(txId) }
    }

    private fun TestStartedNode.signInitialTransaction(notary: Party, block: TransactionBuilder.() -> Any?): SignedTransaction {
        return services.signInitialTransaction(
                TransactionBuilder(notary).apply {
                    addCommand(dummyCommand(services.myInfo.singleIdentity().owningKey))
                    block()
                }
        )
    }
}<|MERGE_RESOLUTION|>--- conflicted
+++ resolved
@@ -29,9 +29,9 @@
 import net.corda.testing.contracts.DummyContract
 import net.corda.testing.core.dummyCommand
 import net.corda.testing.core.singleIdentity
-import net.corda.testing.node.TestClock
 import net.corda.testing.internal.IntegrationTest
 import net.corda.testing.internal.IntegrationTestSchemas
+import net.corda.testing.node.TestClock
 import net.corda.testing.node.internal.*
 import org.hamcrest.Matchers.instanceOf
 import org.junit.AfterClass
@@ -63,12 +63,8 @@
         @BeforeClass
         @JvmStatic
         fun before() {
-<<<<<<< HEAD
             IntegrationTest.globalSetUp() //Enterprise only - remote db setup
-            mockNet = InternalMockNetwork(cordappsForAllNodes = cordappsForPackages("net.corda.testing.contracts"))
-=======
             mockNet = InternalMockNetwork(cordappsForAllNodes = cordappsForPackages("net.corda.testing.contracts", "net.corda.notary.bftsmart"))
->>>>>>> ba7727a4
             val clusterSize = minClusterSize(1)
             val started = startBftClusterAndNode(clusterSize, mockNet)
             notary = started.first
