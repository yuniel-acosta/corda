--- conflicted
+++ resolved
@@ -154,12 +154,8 @@
         val verifierType: VerifierType = VerifierType.InMemory,
         val customOverrides: Map<String, Any?> = emptyMap(),
         val startInSameProcess: Boolean? = null,
-<<<<<<< HEAD
-        val maximumHeapSize: String = "200m",
+        val maximumHeapSize: String = "512m",
         val logLevel: String? = null
-=======
-        val maximumHeapSize: String = "512m"
->>>>>>> 7978910e
 ) {
     fun withProvidedName(providedName: CordaX500Name?): NodeParameters = copy(providedName = providedName)
     fun withRpcUsers(rpcUsers: List<User>): NodeParameters = copy(rpcUsers = rpcUsers)
