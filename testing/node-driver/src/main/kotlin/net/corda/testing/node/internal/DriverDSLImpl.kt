--- conflicted
+++ resolved
@@ -1025,11 +1025,7 @@
         driverDslWrapper: (DriverDSLImpl) -> D,
         coerce: (D) -> DI, dsl: DI.() -> A
 ): A {
-<<<<<<< HEAD
-    val serializationEnv = setGlobalSerialization(defaultParameters.initialiseSerialization)
-=======
     val serializationEnv = setDriverSerialization()
->>>>>>> 9100636b
     val driverDsl = driverDslWrapper(
             DriverDSLImpl(
                     portAllocation = defaultParameters.portAllocation,
