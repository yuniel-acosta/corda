package net.corda.testing.node.internal

import com.google.common.jimfs.Configuration.unix
import com.google.common.jimfs.Jimfs
import com.nhaarman.mockito_kotlin.doReturn
import com.nhaarman.mockito_kotlin.whenever
import net.corda.core.DoNotImplement
import net.corda.core.crypto.Crypto
import net.corda.core.crypto.SecureHash
import net.corda.core.crypto.random63BitValue
import net.corda.core.flows.FlowLogic
import net.corda.core.flows.InitiatedBy
import net.corda.core.identity.CordaX500Name
import net.corda.core.identity.Party
import net.corda.core.identity.PartyAndCertificate
import net.corda.core.internal.*
import net.corda.core.internal.notary.NotaryService
import net.corda.core.messaging.CordaRPCOps
import net.corda.core.messaging.MessageRecipients
import net.corda.core.messaging.RPCOps
import net.corda.core.messaging.SingleMessageRecipient
import net.corda.core.node.NetworkParameters
import net.corda.core.node.NodeInfo
import net.corda.core.node.NotaryInfo
import net.corda.core.serialization.SerializationWhitelist
import net.corda.core.utilities.NetworkHostAndPort
import net.corda.core.utilities.contextLogger
import net.corda.core.utilities.hours
import net.corda.core.utilities.seconds
import net.corda.node.VersionInfo
import net.corda.node.internal.AbstractNode
import net.corda.node.internal.InitiatedFlowFactory
import net.corda.node.internal.NetworkParametersStorageInternal
import net.corda.node.internal.NodeFlowManager
import net.corda.node.services.api.FlowStarter
import net.corda.node.services.api.ServiceHubInternal
import net.corda.node.services.api.StartedNodeServices
import net.corda.node.services.config.*
import net.corda.node.services.identity.PersistentIdentityService
import net.corda.node.services.keys.E2ETestKeyManagementService
import net.corda.node.services.keys.KeyManagementServiceInternal
import net.corda.node.services.keys.cryptoservice.BCCryptoService
import net.corda.node.services.messaging.Message
import net.corda.node.services.messaging.MessagingService
import net.corda.node.services.persistence.NodeAttachmentService
import net.corda.node.services.statemachine.FlowState
import net.corda.node.services.statemachine.StateMachineManager
import net.corda.node.utilities.AffinityExecutor.ServiceAffinityExecutor
import net.corda.node.utilities.EnterpriseNamedCacheFactory
import net.corda.node.utilities.profiling.getTracingConfig
import net.corda.nodeapi.internal.DevIdentityGenerator
import net.corda.nodeapi.internal.config.User
import net.corda.nodeapi.internal.network.NetworkParametersCopier
import net.corda.nodeapi.internal.persistence.CordaPersistence
import net.corda.nodeapi.internal.persistence.DatabaseConfig
import net.corda.testing.common.internal.testNetworkParameters
import net.corda.testing.internal.rigorousMock
import net.corda.testing.internal.stubs.CertificateStoreStubs
import net.corda.testing.internal.testThreadFactory
import net.corda.testing.node.*
import org.apache.activemq.artemis.utils.ReusableLatch
import org.apache.sshd.common.util.security.SecurityUtils
import rx.Observable
import rx.Scheduler
import rx.internal.schedulers.CachedThreadScheduler
import java.math.BigInteger
import java.nio.file.Path
import java.nio.file.Paths
import java.security.PublicKey
import java.time.Clock
import java.util.concurrent.TimeUnit
import java.util.concurrent.atomic.AtomicInteger

val MOCK_VERSION_INFO = VersionInfo(PLATFORM_VERSION, "Mock release", "Mock revision", "Mock Vendor")

data class MockNodeArgs(
        val config: NodeConfiguration,
        val network: InternalMockNetwork,
        val id: Int,
        val entropyRoot: BigInteger,
        val version: VersionInfo = MOCK_VERSION_INFO,
        val flowManager: MockNodeFlowManager = MockNodeFlowManager()
)

// TODO We don't need a parameters object as this is internal only
data class InternalMockNodeParameters(
        val forcedID: Int? = null,
        val legalName: CordaX500Name? = null,
        val entropyRoot: BigInteger = BigInteger.valueOf(random63BitValue()),
        val configOverrides: MockNodeConfigOverrides? = null,
        val version: VersionInfo = MOCK_VERSION_INFO,
        val additionalCordapps: Collection<TestCordappInternal> = emptyList(),
        val flowManager: MockNodeFlowManager = MockNodeFlowManager()) {
    constructor(mockNodeParameters: MockNodeParameters) : this(
            mockNodeParameters.forcedID,
            mockNodeParameters.legalName,
            mockNodeParameters.entropyRoot,
            mockNodeParameters.configOverrides,
            MOCK_VERSION_INFO,
            uncheckedCast(mockNodeParameters.additionalCordapps)
    )
}

/**
 * A [StartedNode] which exposes its internal [InternalMockNetwork.MockNode] for testing.
 */
interface TestStartedNode {
    val internals: InternalMockNetwork.MockNode
    val info: NodeInfo
    val services: StartedNodeServices
    val smm: StateMachineManager
    val attachments: NodeAttachmentService
    val rpcOps: CordaRPCOps
    val network: MockNodeMessagingService
    val database: CordaPersistence
    val notaryService: NotaryService?

    fun dispose() = internals.stop()

    fun pumpReceive(block: Boolean = false): InMemoryMessagingNetwork.MessageTransfer? {
        return network.pumpReceive(block)
    }

    /**
     * Attach a [MessagingServiceSpy] to the [InternalMockNetwork.MockNode] allowing interception and modification of messages.
     */
    fun setMessagingServiceSpy(spy: MessagingServiceSpy) {
        internals.setMessagingServiceSpy(spy)
    }

    /**
     * Use this method to register your initiated flows in your tests. This is automatically done by the node when it
     * starts up for all [FlowLogic] classes it finds which are annotated with [InitiatedBy].
     * @return An [Observable] of the initiated flows started by counterparties.
     */
    fun <T : FlowLogic<*>> registerInitiatedFlow(initiatedFlowClass: Class<T>, track: Boolean = false): Observable<T>

    fun <T : FlowLogic<*>> registerInitiatedFlow(initiatingFlowClass: Class<out FlowLogic<*>>, initiatedFlowClass: Class<T>, track: Boolean = false): Observable<T>
}

open class InternalMockNetwork(cordappPackages: List<String> = emptyList(),
                               // TODO InternalMockNetwork does not need MockNetworkParameters
                               defaultParameters: MockNetworkParameters = MockNetworkParameters(),
                               val networkSendManuallyPumped: Boolean = defaultParameters.networkSendManuallyPumped,
                               val threadPerNode: Boolean = defaultParameters.threadPerNode,
                               servicePeerAllocationStrategy: InMemoryMessagingNetwork.ServicePeerAllocationStrategy = defaultParameters.servicePeerAllocationStrategy,
                               val notarySpecs: List<MockNetworkNotarySpec> = defaultParameters.notarySpecs,
                               val testDirectory: Path = Paths.get("build") / "mock-network" /  getTimestampAsDirectoryName(),
                               initialNetworkParameters: NetworkParameters = testNetworkParameters(),
                               val defaultFactory: (MockNodeArgs) -> MockNode = { args -> MockNode(args) },
                               cordappsForAllNodes: Collection<TestCordappInternal> = emptySet(),
                               val autoVisibleNodes: Boolean = true) : AutoCloseable {

    var networkParameters: NetworkParameters = initialNetworkParameters
        private set

    init {
        // Apache SSHD for whatever reason registers a SFTP FileSystemProvider - which gets loaded by JimFS.
        // This SFTP support loads BouncyCastle, which we want to avoid.
        // Please see https://issues.apache.org/jira/browse/SSHD-736 - it's easier then to create our own fork of SSHD
        SecurityUtils.setAPrioriDisabledProvider("BC", true) // XXX: Why isn't this static?
        require(initialNetworkParameters.notaries.isEmpty()) { "Define notaries using notarySpecs" }
    }

    var nextNodeId = 0
        private set
    private val filesystem = Jimfs.newFileSystem(unix())
    private val busyLatch = ReusableLatch()
    val messagingNetwork = InMemoryMessagingNetwork.create(networkSendManuallyPumped, servicePeerAllocationStrategy, busyLatch)
    // A unique identifier for this network to segregate databases with the same nodeID but different networks.
    private val networkId = random63BitValue()
    private val networkParametersCopier: NetworkParametersCopier
    private val _nodes = mutableListOf<MockNode>()
    private val serializationEnv = checkNotNull(setDriverSerialization()) { "Using more than one mock network simultaneously is not supported." }
    private val sharedUserCount = AtomicInteger(0)
    private val combinedCordappsForAllNodes = cordappsForPackages(cordappPackages) + cordappsForAllNodes

    /** A read only view of the current set of nodes. */
    val nodes: List<MockNode> get() = _nodes

    /**
     * Returns the list of nodes started by the network. Each notary specified when the network is constructed ([notarySpecs]
     * parameter) maps 1:1 to the notaries returned by this list.
     */
    val notaryNodes: List<TestStartedNode>

    /**
     * Returns the single notary node on the network. Throws if there are none or more than one.
     * @see notaryNodes
     */
    val defaultNotaryNode: TestStartedNode
        get() {
            return when (notaryNodes.size) {
                0 -> throw IllegalStateException("There are no notaries defined on the network")
                1 -> notaryNodes[0]
                else -> throw IllegalStateException("There is more than one notary defined on the network")
            }
        }

    /**
     * Return the identity of the default notary node.
     * @see defaultNotaryNode
     */
    val defaultNotaryIdentity: Party
        get() {
            return defaultNotaryNode.info.legalIdentities.singleOrNull()
                    ?: throw IllegalStateException("Default notary has multiple identities")
        }

    /**
     * Because this executor is shared, we need to be careful about nodes shutting it down.
     */
    private val sharedServerThread = object : ServiceAffinityExecutor("Mock network", 1) {
        override fun shutdown() {
            // We don't actually allow the shutdown of the network-wide shared thread pool until all references to
            // it have been shutdown.
            if (sharedUserCount.decrementAndGet() == 0) {
                super.shutdown()
            }
        }

        override fun awaitTermination(timeout: Long, unit: TimeUnit): Boolean {
            return if (!isShutdown) {
                flush()
                true
            } else {
                super.awaitTermination(timeout, unit)
            }
        }
    }

    init {
        try {
            filesystem.getPath("/nodes").createDirectory()
            val notaryInfos = generateNotaryIdentities()
            networkParameters = initialNetworkParameters.copy(notaries = notaryInfos)
            // The network parameters must be serialised before starting any of the nodes
            networkParametersCopier = NetworkParametersCopier(networkParameters)
            @Suppress("LeakingThis")
            // Notary nodes need a platform version >= network min platform version.
            notaryNodes = createNotaries()
        } catch (t: Throwable) {
            stopNodes()
            throw t
        }
    }

    private fun generateNotaryIdentities(): List<NotaryInfo> {
        return notarySpecs.mapIndexed { index, (name, validating) ->
            val identity = DevIdentityGenerator.installKeyStoreWithNodeIdentity(baseDirectory(nextNodeId + index), name)
            NotaryInfo(identity, validating)
        }
    }

    @VisibleForTesting
    internal open fun createNotaries(): List<TestStartedNode> {
        return notarySpecs.map { (name, validating) ->
            createNode(InternalMockNodeParameters(
                    legalName = name,
                    configOverrides = MockNodeConfigOverrides(notary = MockNetNotaryConfig(validating))
            ))
        }
    }

    private fun getServerThread(id: Int): ServiceAffinityExecutor {
        return if (threadPerNode) {
            ServiceAffinityExecutor("Mock node $id thread", 1)
        } else {
            sharedUserCount.incrementAndGet()
            sharedServerThread
        }
    }

    open class MockNode(args: MockNodeArgs, private val mockFlowManager: MockNodeFlowManager = args.flowManager) : AbstractNode<TestStartedNode>(
            args.config,
            TestClock(Clock.systemUTC()),
            EnterpriseNamedCacheFactory(args.config.enterpriseConfiguration.getTracingConfig()),
            args.version,
            mockFlowManager,
            args.network.getServerThread(args.id),
            args.network.busyLatch
    ) {
        companion object {
            private val staticLog = contextLogger()
        }

        /** The actual [TestStartedNode] implementation created by this node */
        private class TestStartedNodeImpl(
                override val internals: MockNode,
                override val attachments: NodeAttachmentService,
                override val network: MockNodeMessagingService,
                override val services: StartedNodeServices,
                override val info: NodeInfo,
                override val smm: StateMachineManager,
                override val database: CordaPersistence,
                override val rpcOps: CordaRPCOps,
                override val notaryService: NotaryService?) : TestStartedNode {

            override fun dispose() = internals.stop()

            override fun <T : FlowLogic<*>> registerInitiatedFlow(initiatedFlowClass: Class<T>, track: Boolean): Observable<T> {
                internals.flowManager.registerInitiatedFlow(initiatedFlowClass)
                return smm.changes.filter { it is StateMachineManager.Change.Add }.map { it.logic }.ofType(initiatedFlowClass)
            }

            override fun <T : FlowLogic<*>> registerInitiatedFlow(initiatingFlowClass: Class<out FlowLogic<*>>, initiatedFlowClass: Class<T>, track: Boolean): Observable<T> {
                internals.flowManager.registerInitiatedFlow(initiatingFlowClass, initiatedFlowClass)
                return smm.changes.filter { it is StateMachineManager.Change.Add }.map { it.logic }.ofType(initiatedFlowClass)
            }
        }

        val mockNet = args.network
        val id = args.id

        init {
            require(id >= 0) { "Node ID must be zero or positive, was passed: $id" }
        }

        private val entropyRoot = args.entropyRoot
        var counter = entropyRoot
        override val log get() = staticLog
        override val transactionVerifierWorkerCount: Int get() = 1

        private var _rxIoScheduler: Scheduler? = null
        override val rxIoScheduler: Scheduler
            get() {
                return _rxIoScheduler ?: CachedThreadScheduler(testThreadFactory()).also {
                    runOnStop += it::shutdown
                    _rxIoScheduler = it
                }
            }

        override val started: TestStartedNode? get() = super.started

        override fun createStartedNode(nodeInfo: NodeInfo, rpcOps: CordaRPCOps, notaryService: NotaryService?): TestStartedNode {
            return TestStartedNodeImpl(
                    this,
                    attachments,
                    network as MockNodeMessagingService,
                    object : StartedNodeServices, ServiceHubInternal by services, FlowStarter by flowStarter {},
                    nodeInfo,
                    smm,
                    database,
                    rpcOps,
                    notaryService
            )
        }

        override fun start(): TestStartedNode {
            mockNet.networkParametersCopier.install(configuration.baseDirectory)
            return super.start().also(::advertiseNodeToNetwork)
        }

        private fun advertiseNodeToNetwork(newNode: TestStartedNode) {
            if (!mockNet.autoVisibleNodes) return
            mockNet.nodes
                    .mapNotNull { it.started }
                    .forEach { existingNode ->
                        newNode.services.networkMapCache.addNode(existingNode.info)
                        existingNode.services.networkMapCache.addNode(newNode.info)
                    }
        }

        override fun makeMessagingService(): MockNodeMessagingService {
            return MockNodeMessagingService(configuration, serverThread).closeOnStop()
        }

        override fun startMessagingService(rpcOps: RPCOps,
                                           nodeInfo: NodeInfo,
                                           myNotaryIdentity: PartyAndCertificate?,
                                           networkParameters: NetworkParameters) {
            (network as MockNodeMessagingService).start(mockNet.messagingNetwork, !mockNet.threadPerNode, id, myNotaryIdentity)
        }

        fun setMessagingServiceSpy(spy: MessagingServiceSpy) {
            spy._messagingService = network
            (network as MockNodeMessagingService).spy = spy
        }

        override fun makeKeyManagementService(identityService: PersistentIdentityService): KeyManagementServiceInternal {
            return E2ETestKeyManagementService(identityService, cryptoService)
        }

        override fun startShell() {
            //No mock shell
        }

        // This is not thread safe, but node construction is done on a single thread, so that should always be fine
        override fun generateKeyPair(alias: String): PublicKey {
            require(cryptoService is BCCryptoService) { "MockNode supports BCCryptoService only, but it is ${cryptoService.javaClass.name}" }
            counter = counter.add(BigInteger.ONE)
            // The StartedMockNode specifically uses EdDSA keys as they are fixed and stored in json files for some tests (e.g IRSSimulation).
            val keyPair = Crypto.deriveKeyPairFromEntropy(Crypto.EDDSA_ED25519_SHA512, counter)
            (cryptoService as BCCryptoService).importKey(alias, keyPair)
            return keyPair.public
        }

        // NodeInfo requires a non-empty addresses list and so we give it a dummy value for mock nodes.
        // The non-empty addresses check is important to have and so we tolerate the ugliness here.
        override fun myAddresses(): List<NetworkHostAndPort> = listOf(NetworkHostAndPort("mock.node", 1000))

        // Allow unit tests to modify the serialization whitelist list before the node start,
        // so they don't have to ServiceLoad test whitelists into all unit tests.
        private val _serializationWhitelists by lazy { super.serializationWhitelists.toMutableList() }
        override val serializationWhitelists: List<SerializationWhitelist>
            get() = _serializationWhitelists
        private var dbCloser: (() -> Any?)? = null

        override fun startDatabase() {
            super.startDatabase()
            dbCloser = database::close
            runOnStop += dbCloser!!
        }

        fun disableDBCloseOnStop() {
            runOnStop.remove(dbCloser)
        }

        fun manuallyCloseDB() {
            dbCloser?.invoke()
            dbCloser = null
        }

        var acceptableLiveFiberCountOnStop: Int = 0

        override fun acceptableLiveFiberCountOnStop(): Int = acceptableLiveFiberCountOnStop

        fun <T : FlowLogic<*>> registerInitiatedFlowFactory(initiatingFlowClass: Class<out FlowLogic<*>>, initiatedFlowClass: Class<T>, factory: InitiatedFlowFactory<T>, track: Boolean): Observable<T> {
            mockFlowManager.registerTestingFactory(initiatingFlowClass, factory)
            return if (track) {
                smm.changes.filter { it is StateMachineManager.Change.Add }.map { it.logic }.ofType(initiatedFlowClass)
            } else {
                Observable.empty<T>()
            }
        }

        override fun makeParametersStorage(): NetworkParametersStorageInternal {
            return MockNetworkParametersStorage()
        }
    }

    fun createUnstartedNode(parameters: InternalMockNodeParameters = InternalMockNodeParameters()): MockNode {
        return createUnstartedNode(parameters, defaultFactory)
    }

    fun createUnstartedNode(parameters: InternalMockNodeParameters = InternalMockNodeParameters(), nodeFactory: (MockNodeArgs) -> MockNode): MockNode {
        return createNodeImpl(parameters, nodeFactory, false)
    }

    fun createNode(parameters: InternalMockNodeParameters = InternalMockNodeParameters()): TestStartedNode {
        return createNode(parameters, defaultFactory)
    }

    /** Like the other [createNode] but takes a [nodeFactory] and propagates its [MockNode] subtype. */
    fun createNode(parameters: InternalMockNodeParameters = InternalMockNodeParameters(), nodeFactory: (MockNodeArgs) -> MockNode): TestStartedNode {
        return uncheckedCast(createNodeImpl(parameters, nodeFactory, true).started)!!
    }

    private fun createNodeImpl(parameters: InternalMockNodeParameters, nodeFactory: (MockNodeArgs) -> MockNode, start: Boolean): MockNode {
        val id = parameters.forcedID ?: nextNodeId++
        val baseDirectory = baseDirectory(id)
        val certificatesDirectory = baseDirectory / "certificates"
        certificatesDirectory.createDirectories()
        val config = mockNodeConfiguration(certificatesDirectory).also {
            doReturn(baseDirectory).whenever(it).baseDirectory
            doReturn(parameters.legalName ?: CordaX500Name("Mock Company $id", "London", "GB")).whenever(it).myLegalName
            doReturn(makeInternalTestDataSourceProperties("node_$id", "net_$networkId")).whenever(it).dataSourceProperties
            doReturn(makeTestDatabaseProperties("node_$id")).whenever(it).database
            doReturn(emptyList<SecureHash>()).whenever(it).extraNetworkMapKeys
<<<<<<< HEAD
            doReturn(false).whenever(it).messagingServerExternal
=======
            doReturn(listOf(baseDirectory / "cordapps")).whenever(it).cordappDirectories
>>>>>>> 830959c9
            parameters.configOverrides?.applyMockNodeOverrides(it)
        }

        TestCordappInternal.installCordapps(baseDirectory, parameters.additionalCordapps.toSet(), combinedCordappsForAllNodes)

        val node = nodeFactory(MockNodeArgs(config, this, id, parameters.entropyRoot, parameters.version, flowManager = parameters.flowManager))
        _nodes += node
        if (start) {
            node.start()
        }
        return node
    }

    fun restartNode(node: TestStartedNode, nodeFactory: (MockNodeArgs) -> MockNode): TestStartedNode {
        node.internals.disableDBCloseOnStop()
        node.dispose()
        return createNode(
                InternalMockNodeParameters(legalName = node.internals.configuration.myLegalName, forcedID = node.internals.id),
                nodeFactory
        )
    }

    fun restartNode(node: TestStartedNode): TestStartedNode = restartNode(node, defaultFactory)

    fun baseDirectory(nodeId: Int): Path = testDirectory / "nodes/$nodeId"

    /**
     * Asks every node in order to process any queued up inbound messages. This may in turn result in nodes
     * sending more messages to each other, thus, a typical usage is to call runNetwork with the [rounds]
     * parameter set to -1 (the default) which simply runs as many rounds as necessary to result in network
     * stability (no nodes sent any messages in the last round).
     */
    @JvmOverloads
    fun runNetwork(rounds: Int = -1) {
        check(!networkSendManuallyPumped) {
            "MockNetwork.runNetwork() should only be used when networkSendManuallyPumped == false. " +
                    "You can use MockNetwork.waitQuiescent() to wait for all the nodes to process all the messages on their queues instead."
        }

        if (rounds == -1) {
            do {
                awaitAsyncOperations()
            } while (pumpAll())
        } else {
            repeat(rounds) {
                pumpAll()
            }
        }
    }

    private fun pumpAll(): Boolean {
        val transferredMessages = messagingNetwork.endpoints.map { it.pumpReceive(false) }
        return transferredMessages.any { it != null }
    }

    /**
     * We wait for any flows that are suspended on an async operation completion to resume and either
     * finish the flow, or generate a response message.
     */
    private fun awaitAsyncOperations() {
        while (anyFlowsSuspendedOnAsyncOperation()) {
            Thread.sleep(50)
        }
    }

    /** Returns true if there are any flows suspended waiting for an async operation to complete. */
    private fun anyFlowsSuspendedOnAsyncOperation(): Boolean {
        val allNodes = this._nodes
        val allActiveFlows = allNodes.flatMap { it.smm.snapshot() }

        return allActiveFlows.any {
            val flowState = it.snapshot().checkpoint.flowState
            flowState is FlowState.Started && flowState.flowIORequest is FlowIORequest.ExecuteAsyncOperation
        }
    }

    @JvmOverloads
    fun createPartyNode(legalName: CordaX500Name? = null): TestStartedNode {
        return createNode(InternalMockNodeParameters(legalName = legalName))
    }

    @Suppress("unused") // This is used from the network visualiser tool.
    fun addressToNode(msgRecipient: MessageRecipients): MockNode {
        return when (msgRecipient) {
            is SingleMessageRecipient -> nodes.single { it.started!!.network.myAddress == msgRecipient }
            is InMemoryMessagingNetwork.DistributedServiceHandle -> {
                nodes.firstOrNull { it.started!!.info.isLegalIdentity(msgRecipient.party) }
                        ?: throw IllegalArgumentException("Couldn't find node advertising service with owning party name: ${msgRecipient.party.name} ")
            }
            else -> throw IllegalArgumentException("Method not implemented for different type of message recipients")
        }
    }

    fun startNodes() {
        require(nodes.isNotEmpty())
        nodes.forEach { it.started ?: it.start() }
    }

    fun stopNodes() {
        // Serialization env must be unset even if other parts of this method fail.
        serializationEnv.use {
            nodes.forEach { it.started?.dispose() }
        }
        messagingNetwork.stop()
    }

    /** Block until all scheduled activity, active flows and network activity has ceased. */
    fun waitQuiescent() {
        busyLatch.await(30000) // don't hang forever if for some reason things don't complete
    }

    override fun close() = stopNodes()
}

abstract class MessagingServiceSpy {
    internal var _messagingService: MessagingService? = null
        set(value) {
            check(field == null) { "Spy has already been attached to a node" }
            field = value
        }
    val messagingService: MessagingService get() = checkNotNull(_messagingService) { "Spy has not been attached to a node" }

    abstract fun send(message: Message, target: MessageRecipients, sequenceKey: Any)
}

private fun mockNodeConfiguration(certificatesDirectory: Path): NodeConfiguration {
    @DoNotImplement
    abstract class AbstractNodeConfiguration : NodeConfiguration

    val signingCertificateStore = CertificateStoreStubs.Signing.withCertificatesDirectory(certificatesDirectory)
    val p2pSslConfiguration = CertificateStoreStubs.P2P.withCertificatesDirectory(certificatesDirectory)

    return rigorousMock<AbstractNodeConfiguration>().also {
        doReturn(certificatesDirectory.createDirectories()).whenever(it).certificatesDirectory
        doReturn(p2pSslConfiguration).whenever(it).p2pSslOptions
        doReturn(signingCertificateStore).whenever(it).signingCertificateStore
        doReturn(emptyList<User>()).whenever(it).rpcUsers
        doReturn(null).whenever(it).notary
        doReturn(DatabaseConfig()).whenever(it).database
        doReturn("").whenever(it).emailAddress
        doReturn(null).whenever(it).jmxMonitoringHttpPort
        doReturn(true).whenever(it).devMode
        doReturn(null).whenever(it).compatibilityZoneURL
        doReturn(null).whenever(it).networkServices
        doReturn(VerifierType.InMemory).whenever(it).verifierType
        // Set to be long enough so retries don't trigger unless we override it
        doReturn(FlowTimeoutConfiguration(1.hours, 3, backoffBase = 1.0)).whenever(it).flowTimeout
        doReturn(5.seconds.toMillis()).whenever(it).additionalNodeInfoPollingFrequencyMsec
        doReturn(null).whenever(it).devModeOptions
        doReturn(null).whenever(it).cryptoServiceName
        doReturn(null).whenever(it).cryptoServiceConf
        doReturn(EnterpriseConfiguration(
                mutualExclusionConfiguration = MutualExclusionConfiguration(false, "", 20000, 40000),
                useMultiThreadedSMM = false
        )).whenever(it).enterpriseConfiguration
        doReturn(NetworkParameterAcceptanceSettings()).whenever(it).networkParameterAcceptanceSettings
    }
}

class MockNodeFlowManager : NodeFlowManager() {
    val testingRegistrations = HashMap<Class<out FlowLogic<*>>, InitiatedFlowFactory<*>>()
    override fun getFlowFactoryForInitiatingFlow(initiatedFlowClass: Class<out FlowLogic<*>>): InitiatedFlowFactory<*>? {
        if (initiatedFlowClass in testingRegistrations) {
            return testingRegistrations.get(initiatedFlowClass)
        }
        return super.getFlowFactoryForInitiatingFlow(initiatedFlowClass)
    }

    fun registerTestingFactory(initiator: Class<out FlowLogic<*>>, factory: InitiatedFlowFactory<*>) {
        testingRegistrations.put(initiator, factory)
    }
}
<|MERGE_RESOLUTION|>--- conflicted
+++ resolved
@@ -467,11 +467,8 @@
             doReturn(makeInternalTestDataSourceProperties("node_$id", "net_$networkId")).whenever(it).dataSourceProperties
             doReturn(makeTestDatabaseProperties("node_$id")).whenever(it).database
             doReturn(emptyList<SecureHash>()).whenever(it).extraNetworkMapKeys
-<<<<<<< HEAD
+            doReturn(listOf(baseDirectory / "cordapps")).whenever(it).cordappDirectories
             doReturn(false).whenever(it).messagingServerExternal
-=======
-            doReturn(listOf(baseDirectory / "cordapps")).whenever(it).cordappDirectories
->>>>>>> 830959c9
             parameters.configOverrides?.applyMockNodeOverrides(it)
         }
 
