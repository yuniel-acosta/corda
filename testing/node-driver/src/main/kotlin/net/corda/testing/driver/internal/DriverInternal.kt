/*
 * R3 Proprietary and Confidential
 *
 * Copyright (c) 2018 R3 Limited.  All rights reserved.
 *
 * The intellectual and technical concepts contained herein are proprietary to R3 and its suppliers and are protected by trade secret law.
 *
 * Distribution of this file or any portion thereof via any medium without the express permission of R3 is strictly prohibited.
 */

package net.corda.testing.driver.internal

import net.corda.core.flows.FlowLogic
import net.corda.core.messaging.CordaRPCOps
import net.corda.core.node.NodeInfo
import net.corda.core.utilities.NetworkHostAndPort
import net.corda.node.internal.NodeWithInfo
import net.corda.node.services.api.StartedNodeServices
import net.corda.node.services.config.NodeConfiguration
import net.corda.nodeapi.internal.persistence.CordaPersistence
import net.corda.testing.driver.InProcess
import net.corda.testing.driver.NodeHandle
import net.corda.testing.driver.OutOfProcess
import net.corda.testing.node.User
import rx.Observable
import java.nio.file.Path

interface NodeHandleInternal : NodeHandle {
    val configuration: NodeConfiguration
    val useHTTPS: Boolean
    val webAddress: NetworkHostAndPort
    override val p2pAddress: NetworkHostAndPort get() = configuration.p2pAddress
    override val rpcAddress: NetworkHostAndPort get() = configuration.rpcOptions.address
    override val rpcAdminAddress: NetworkHostAndPort get() = configuration.rpcOptions.adminAddress
    override val baseDirectory: Path get() = configuration.baseDirectory
}

data class OutOfProcessImpl(
        override val nodeInfo: NodeInfo,
        override val rpc: CordaRPCOps,
        override val configuration: NodeConfiguration,
        override val webAddress: NetworkHostAndPort,
        override val useHTTPS: Boolean,
        val debugPort: Int?,
        override val process: Process,
        private val onStopCallback: () -> Unit
) : OutOfProcess, NodeHandleInternal {
    override val rpcUsers: List<User> = configuration.rpcUsers.map { User(it.username, it.password, it.permissions) }
    override fun stop() {
        with(process) {
            destroy()
            waitFor()
        }
        onStopCallback()
    }

    override fun close() = stop()
}

data class InProcessImpl(
        override val nodeInfo: NodeInfo,
        override val rpc: CordaRPCOps,
        override val configuration: NodeConfiguration,
        override val webAddress: NetworkHostAndPort,
        override val useHTTPS: Boolean,
        private val nodeThread: Thread,
        private val onStopCallback: () -> Unit,
        private val node: NodeWithInfo
) : InProcess, NodeHandleInternal {
<<<<<<< HEAD
    val database: CordaPersistence get() = node.database
=======
    val database: CordaPersistence = node.node.database
>>>>>>> f5b86d32
    override val services: StartedNodeServices get() = node.services
    override val rpcUsers: List<User> = configuration.rpcUsers.map { User(it.username, it.password, it.permissions) }
    override fun stop() {
        node.dispose()
        with(nodeThread) {
            interrupt()
            join()
        }
        onStopCallback()
    }

    override fun close() = stop()
    override fun <T : FlowLogic<*>> registerInitiatedFlow(initiatedFlowClass: Class<T>): Observable<T> = node.registerInitiatedFlow(initiatedFlowClass)
}

val InProcess.internalServices: StartedNodeServices get() = services as StartedNodeServices<|MERGE_RESOLUTION|>--- conflicted
+++ resolved
@@ -67,11 +67,7 @@
         private val onStopCallback: () -> Unit,
         private val node: NodeWithInfo
 ) : InProcess, NodeHandleInternal {
-<<<<<<< HEAD
-    val database: CordaPersistence get() = node.database
-=======
     val database: CordaPersistence = node.node.database
->>>>>>> f5b86d32
     override val services: StartedNodeServices get() = node.services
     override val rpcUsers: List<User> = configuration.rpcUsers.map { User(it.username, it.password, it.permissions) }
     override fun stop() {
