apply plugin: 'kotlin'
// Java Persistence API support: create no-arg constructor
// see: http://stackoverflow.com/questions/32038177/kotlin-with-jpa-default-constructor-hell
apply plugin: 'kotlin-jpa'
apply plugin: CanonicalizerPlugin
apply plugin: 'net.corda.plugins.publish-utils'
apply plugin: 'net.corda.plugins.quasar-utils'
apply plugin: 'net.corda.plugins.cordapp'
apply plugin: 'com.jfrog.artifactory'

description 'Corda finance module - flows'

sourceSets {
    integrationTest {
        kotlin {
            compileClasspath += main.output + test.output
            runtimeClasspath += main.output + test.output
            srcDir file('src/integration-test/kotlin')
        }
        resources {
            srcDir file('src/integration-test/resources')
        }
    }
}

dependencies {
    // Note: 3rd party CorDapps should remember to include the relevant Finance CorDapp dependencies using `cordapp`
    // cordapp project(':finance:workflows')
    // cordapp project(':finance:contracts')
    cordaCompile project(':core')

    cordapp project(':confidential-identities')
<<<<<<< HEAD
    cordapp ("net.corda:corda-finance-contracts:$os_corda_release_version"){
        transitive = false
    }

    // For JSON
    compile "com.fasterxml.jackson.core:jackson-databind:${jackson_version}"

=======
    cordapp project(':finance:contracts')

    // For JSON
    compile "com.fasterxml.jackson.core:jackson-databind:${jackson_version}"
    
>>>>>>> c667df9b
    testCompile project(':test-utils')
    testCompile project(path: ':core', configuration: 'testArtifacts')
    testCompile "junit:junit:$junit_version"

    // AssertJ: for fluent assertions for testing
    testCompile "org.assertj:assertj-core:$assertj_version"
}

configurations {
    testArtifacts.extendsFrom testRuntime
    integrationTestCompile.extendsFrom testCompile
    integrationTestRuntime.extendsFrom testRuntime
}

task testJar(type: Jar) {
    classifier "tests"
    from sourceSets.test.output
}

task integrationTest(type: Test, dependsOn: []) {
    testClassesDirs = sourceSets.integrationTest.output.classesDirs
    classpath = sourceSets.integrationTest.runtimeClasspath
}

artifacts {
    testArtifacts testJar
}

jar {
    baseName 'corda-finance-workflows'
}

configurations {
    testArtifacts.extendsFrom testRuntime
    integrationTestCompile.extendsFrom testCompile
    integrationTestRuntime.extendsFrom testRuntime
}

cordapp {
    targetPlatformVersion corda_platform_version.toInteger()
    minimumPlatformVersion 1
    workflow {
        name "Corda Finance Demo"
        versionId 1
        vendor "R3"
        licence "Open Source (Apache 2)"
    }
    // By default the Cordapp is signed by Corda development certificate, for production build pass the following system properties to Gradle to use specific keystore e.g:
    // ./gradlew -Dsigning.enabled="true" -Dsigning.keystore="/path/to/keystore.jks" -Dsigning.alias="alias" -Dsigning.storepass="password" -Dsigning.keypass="password"
}

publish {
    name jar.baseName
}<|MERGE_RESOLUTION|>--- conflicted
+++ resolved
@@ -30,21 +30,13 @@
     cordaCompile project(':core')
 
     cordapp project(':confidential-identities')
-<<<<<<< HEAD
     cordapp ("net.corda:corda-finance-contracts:$os_corda_release_version"){
         transitive = false
     }
 
     // For JSON
     compile "com.fasterxml.jackson.core:jackson-databind:${jackson_version}"
-
-=======
-    cordapp project(':finance:contracts')
-
-    // For JSON
-    compile "com.fasterxml.jackson.core:jackson-databind:${jackson_version}"
     
->>>>>>> c667df9b
     testCompile project(':test-utils')
     testCompile project(path: ':core', configuration: 'testArtifacts')
     testCompile "junit:junit:$junit_version"
