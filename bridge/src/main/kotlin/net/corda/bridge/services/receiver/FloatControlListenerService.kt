package net.corda.bridge.services.receiver

import net.corda.bridge.services.api.*
import net.corda.bridge.services.config.BridgeConfigHelper.FLOAT_NAME
import net.corda.bridge.services.receiver.FloatControlTopics.FLOAT_CONTROL_TOPIC
import net.corda.bridge.services.receiver.FloatControlTopics.FLOAT_DATA_TOPIC
import net.corda.bridge.services.util.ServiceStateCombiner
import net.corda.bridge.services.util.ServiceStateHelper
import net.corda.core.identity.CordaX500Name
import net.corda.core.serialization.SerializationDefaults
import net.corda.core.serialization.deserialize
import net.corda.core.serialization.serialize
import net.corda.core.utilities.NetworkHostAndPort
import net.corda.core.utilities.contextLogger
import net.corda.nodeapi.internal.ArtemisMessagingComponent.Companion.P2P_PREFIX
import net.corda.nodeapi.internal.config.CertificateStore
import net.corda.nodeapi.internal.config.MutualSslConfiguration
import net.corda.nodeapi.internal.crypto.KEYSTORE_TYPE
import net.corda.nodeapi.internal.crypto.X509KeyStore
import net.corda.nodeapi.internal.protonwrapper.messages.MessageStatus
import net.corda.nodeapi.internal.protonwrapper.messages.ReceivedMessage
import net.corda.nodeapi.internal.protonwrapper.netty.*
import rx.Subscription
import java.io.ByteArrayInputStream
import java.security.KeyStore
import java.util.*
import java.util.concurrent.locks.ReentrantLock
import kotlin.concurrent.withLock

/**
 * @see FloatControlService
 */
class FloatControlListenerService(val conf: FirewallConfiguration,
                                  val auditService: FirewallAuditService,
                                  private val amqpListener: BridgeAMQPListenerService,
                                  private val stateHelper: ServiceStateHelper = ServiceStateHelper(log)) : FloatControlService, ServiceStateSupport by stateHelper {
    companion object {
        private val log = contextLogger()
    }

    private val lock = ReentrantLock()
    private var statusSubscriber: Subscription? = null
    private var incomingMessageSubscriber: Subscription? = null
    private var connectSubscriber: Subscription? = null
    private var receiveSubscriber: Subscription? = null
    private var amqpControlServer: AMQPServer? = null
    private val floatControlAddress = conf.floatOuterConfig!!.floatAddress
    private val floatClientName = conf.floatOuterConfig!!.expectedCertificateSubject
    private var activeConnectionInfo: ConnectionChange? = null
    private var forwardAddress: NetworkHostAndPort? = null
    private var forwardLegalName: String? = null

    private var p2pSigningService: TLSSigningService? = null
    private var tunnelExternalCrlSourceService: TunnelExternalCrlSourceService? = null
    private val tunnelSigningService: TLSSigningService
    private val tunnelingTruststore: CertificateStore
    private val statusFollower:ServiceStateCombiner

    private var maxMessageSize :Int? = null

    val extCrlSource: ExternalCrlSource
        get() = tunnelExternalCrlSourceService!!

    init {
        val sslConfiguration: MutualSslConfiguration = conf.floatOuterConfig?.tunnelSSLConfiguration ?: conf.publicSSLConfiguration
        // The fact that we pass FLOAT_NAME has no effect as Crypto service obtained will only be used to sign data and never to create new key pairs
        tunnelSigningService = CryptoServiceSigningService(conf.tunnelingCryptoServiceConfig, FLOAT_NAME, sslConfiguration, auditService = auditService, name = "Tunnel")
        tunnelingTruststore = sslConfiguration.trustStore.get()
        statusFollower = ServiceStateCombiner(listOf(auditService, amqpListener, tunnelSigningService))
    }

    override fun start() {
        statusSubscriber = statusFollower.activeChange.subscribe({
            if (it) {
                startControlListener()
            } else {
                stopControlListener()
            }
            stateHelper.active = it
        }, { log.error("Error in state change", it) })
        incomingMessageSubscriber = amqpListener.onReceive.subscribe({
            forwardReceivedMessage(it)
        }, { log.error("Error in state change", it) })
        tunnelSigningService.start()
    }

    private fun startControlListener() {
        lock.withLock {
            val amqpConfig = object : AMQPConfiguration {
                override val userName: String? = null
                override val password: String? = null
                override val keyStore = tunnelSigningService.keyStore()
                override val trustStore = tunnelingTruststore
                // There is no need to have the network maxMessageSize as this value is used to control tunnel messaging. Filtering based on
                // the network maxMessageSize is done elsewhere
                override val maxMessageSize: Int = Int.MAX_VALUE
                override val trace: Boolean = conf.enableAMQPPacketTrace
                override val healthCheckPhrase = conf.healthCheckPhrase
                override val silencedIPs: Set<String> = conf.silencedIPs
                override val sslHandshakeTimeout: Long = conf.sslHandshakeTimeout
                override val revocationConfig: RevocationConfig = conf.revocationConfig
            }
            val controlServer = AMQPServer(floatControlAddress.host,
                    floatControlAddress.port,
                    amqpConfig)
            connectSubscriber = controlServer.onConnection.subscribe({ onConnectToControl(it) }, { log.error("Connection event error", it) })
            receiveSubscriber = controlServer.onReceive.filter { it.topic == FLOAT_CONTROL_TOPIC }
                    .subscribe({ onControlMessage(it) }, { log.error("Receive event error", it) })
            amqpControlServer = controlServer
            controlServer.start()
        }
    }

    override fun stop() {
        lock.withLock {
            stateHelper.active = false
            stopControlListener()
            incomingMessageSubscriber?.unsubscribe()
            incomingMessageSubscriber = null
            tunnelSigningService.stop()
            statusSubscriber?.unsubscribe()
            statusSubscriber = null
            maxMessageSize = null
        }
    }

    private fun stopControlListener() {
        lock.withLock {
            if (amqpListener.running) {
                amqpListener.wipeKeysAndDeactivate()
            }
            connectSubscriber?.unsubscribe()
            connectSubscriber = null
            receiveSubscriber?.unsubscribe()
            receiveSubscriber = null
            destroyP2pSigningService()
            destroyTunnelExternalCrlSourceService()
            val controlServer = amqpControlServer
            amqpControlServer = null
            activeConnectionInfo = null
            forwardAddress = null
            forwardLegalName = null
            controlServer
        }?.stop()
    }

    private fun destroyTunnelExternalCrlSourceService() {
        tunnelExternalCrlSourceService?.stop()
        tunnelExternalCrlSourceService = null
    }

    private fun destroyP2pSigningService() {
        p2pSigningService?.stop()
        p2pSigningService = null
    }

    private fun onConnectToControl(connectionChange: ConnectionChange) {
        auditService.statusChangeEvent("Connection change on float control port $connectionChange")
        lock.withLock {
            val currentConnection = activeConnectionInfo
            if (currentConnection != null) {
                // If there is a new valid TLS connection kill old connection.
                // Else if this event signals loss of current connection wipe the keys
                if (connectionChange.connected || (currentConnection.remoteAddress == connectionChange.remoteAddress)) {
                    if (amqpListener.running) {
                        amqpListener.wipeKeysAndDeactivate()
                    }
                    destroyTunnelExternalCrlSourceService()
                    destroyP2pSigningService()
                    amqpControlServer?.dropConnection(currentConnection.remoteAddress)
                    activeConnectionInfo = null
                    forwardAddress = null
                    forwardLegalName = null
                }
            }
            if (connectionChange.connected) {
                if (connectionChange.remoteCert != null) {
                    val certificateSubject = CordaX500Name.parse(connectionChange.remoteCert!!.subjectDN.toString())
                    if (certificateSubject == floatClientName) {
                        activeConnectionInfo = connectionChange
                    } else {
                        amqpControlServer?.dropConnection(connectionChange.remoteAddress)
                    }
                } else {
                    amqpControlServer?.dropConnection(connectionChange.remoteAddress)
                }
            }
        }
    }

    private fun onControlMessage(receivedMessage: ReceivedMessage) {
        when (receivedMessage.topic) {
            FLOAT_CONTROL_TOPIC -> {
                val controlMessage = try {
                    if (CordaX500Name.parse(receivedMessage.sourceLegalName) != floatClientName) {
                        auditService.packetDropEvent(receivedMessage, "Invalid control source legal name!!", RoutingDirection.INBOUND)
                        receivedMessage.complete(true)
                        return
                    }
                    receivedMessage.payload.deserialize<TunnelControlMessage>()
                } catch (ex: Exception) {
                    receivedMessage.complete(true)
                    return
                }
                lock.withLock {
                    when (controlMessage) {
                        is ActivateFloat -> {
                            log.info("Received Tunnel Activate message")
                            val trustStore = CertificateStore.of(loadKeyStore(controlMessage.trustStoreBytes, controlMessage.trustStorePassword), String(controlMessage.trustStorePassword), String(controlMessage.trustStorePassword))
                                    .also { wipeKeys(controlMessage.trustStoreBytes, controlMessage.trustStorePassword) }
                            p2pSigningService = AMQPSigningService(amqpControlServer!!, floatClientName, receivedMessage.sourceLink,
                                    receivedMessage.sourceLegalName, controlMessage.certificates, trustStore, auditService, controlMessage.bridgeCommTimeout)
                            p2pSigningService!!.start()

                            tunnelExternalCrlSourceService = TunnelExternalCrlSourceService(amqpControlServer!!, floatClientName, receivedMessage.sourceLink, receivedMessage.sourceLegalName, auditService, controlMessage.bridgeCommTimeout)
                            tunnelExternalCrlSourceService!!.start()

                            maxMessageSize = controlMessage.maxMessageSize
                            amqpListener.provisionKeysAndActivate(p2pSigningService!!.keyStore(), trustStore, maxMessageSize!!)
                            forwardAddress = receivedMessage.sourceLink
                            forwardLegalName = receivedMessage.sourceLegalName
                        }
                        is DeactivateFloat -> {
                            log.info("Received Tunnel Deactivate message")
                            if (amqpListener.running) {
                                amqpListener.wipeKeysAndDeactivate()
                            }
                            forwardAddress = null
                            forwardLegalName = null
                            destroyTunnelExternalCrlSourceService()
                            destroyP2pSigningService()
                        }
                        is HealthCheckFloat -> {
                            log.info("Received HealthCheckFloat")
                            confirmFloatHealthy(controlMessage.requestId)
                        }
                    }
                }
            }
            else -> {
                auditService.packetDropEvent(receivedMessage, "Invalid control topic packet received on topic ${receivedMessage.topic}!!", RoutingDirection.INBOUND)
            }
        }
        receivedMessage.complete(true)
    }

    private fun confirmFloatHealthy(requestId: Long) {
        try {
            val wrappedMessage = FloatHealthyAck(requestId, true, "Float is healthy")
            val amqpControl = requireNotNull(getAmqpControl())
            val amqpForwardMessage = amqpControl.createMessage(wrappedMessage.serialize(context = SerializationDefaults.P2P_CONTEXT).bytes,
                    FLOAT_DATA_TOPIC,
                    forwardLegalName!!,
                    forwardAddress!!,
                    emptyMap())
            amqpControl.write(amqpForwardMessage)
        } catch (ex: Exception) {
            log.error("Failed to perform health check", ex)
        }
    }

    private fun wipeKeys(keyStoreBytes: ByteArray, keyStorePassword: CharArray) {
        // We overwrite the keys we don't need anymore
        Arrays.fill(keyStoreBytes, 0xAA.toByte())
        Arrays.fill(keyStorePassword, 0xAA55.toChar())
    }

    private fun loadKeyStore(keyStoreBytes: ByteArray, keyStorePassword: CharArray): X509KeyStore {
        val keyStore = KeyStore.getInstance(KEYSTORE_TYPE)
        ByteArrayInputStream(keyStoreBytes).use {
            keyStore.load(it, keyStorePassword)
        }
        return X509KeyStore(keyStore, String(keyStorePassword))
    }

    private fun forwardReceivedMessage(message: ReceivedMessage) {
        val amqpControl = getAmqpControl()
        if (amqpControl == null) {
            message.complete(true) // consume message so it isn't resent forever
            return
        }
<<<<<<< HEAD
        if (message.payload.size > maxMessageSize!!) {
            auditService.packetDropEvent(message, "Message exceeds maxMessageSize network parameter, maxMessageSize: [${message.payload.size}], message size: [$maxMessageSize]. Message is acknowledged and dropped.", RoutingDirection.INBOUND)
            message.complete(true)
            return
        }
=======

        if (message.payload.size > maximumMessageSize) {
            auditService.packetDropEvent(message, "Message exceeds maxMessageSize network parameter, maxMessageSize: [${message.payload.size}], message size: [$maximumMessageSize]. Message is acknowledged and dropped.", RoutingDirection.INBOUND)
            message.complete(true)
            return
        }

>>>>>>> fb736ad9
        if (!message.topic.startsWith(P2P_PREFIX)) {
            auditService.packetDropEvent(message, "Message topic is not a valid peer namespace ${message.topic}", RoutingDirection.INBOUND)
            message.complete(true) // consume message so it isn't resent forever
            return
        }
        val appProperties = message.applicationProperties.map { Pair(it.key, it.value) }.toList()
        try {
            val wrappedMessage = FloatDataPacket(message.topic,
                    appProperties,
                    message.payload,
                    CordaX500Name.parse(message.sourceLegalName),
                    message.sourceLink,
                    CordaX500Name.parse(message.destinationLegalName),
                    message.destinationLink)
            val amqpForwardMessage = amqpControl.createMessage(wrappedMessage.serialize(context = SerializationDefaults.P2P_CONTEXT).bytes,
                    FLOAT_DATA_TOPIC,
                    forwardLegalName!!,
                    forwardAddress!!,
                    emptyMap())
            message.release()
            amqpForwardMessage.onComplete.then { message.complete(it.get() == MessageStatus.Acknowledged) }
            amqpControl.write(amqpForwardMessage)
            auditService.packetAcceptedEvent(message, RoutingDirection.INBOUND)
        } catch (ex: Exception) {
            log.error("Failed to forward message", ex)
            message.complete(false)
        }
    }

    private fun getAmqpControl(): AMQPServer? {
        return lock.withLock {
            if (amqpControlServer == null ||
                    activeConnectionInfo == null ||
                    forwardLegalName == null ||
                    forwardAddress == null ||
                    !stateHelper.active) {
                null
            } else {
                amqpControlServer
            }
        }
    }
}<|MERGE_RESOLUTION|>--- conflicted
+++ resolved
@@ -279,21 +279,13 @@
             message.complete(true) // consume message so it isn't resent forever
             return
         }
-<<<<<<< HEAD
+
         if (message.payload.size > maxMessageSize!!) {
             auditService.packetDropEvent(message, "Message exceeds maxMessageSize network parameter, maxMessageSize: [${message.payload.size}], message size: [$maxMessageSize]. Message is acknowledged and dropped.", RoutingDirection.INBOUND)
             message.complete(true)
             return
         }
-=======
-
-        if (message.payload.size > maximumMessageSize) {
-            auditService.packetDropEvent(message, "Message exceeds maxMessageSize network parameter, maxMessageSize: [${message.payload.size}], message size: [$maximumMessageSize]. Message is acknowledged and dropped.", RoutingDirection.INBOUND)
-            message.complete(true)
-            return
-        }
-
->>>>>>> fb736ad9
+
         if (!message.topic.startsWith(P2P_PREFIX)) {
             auditService.packetDropEvent(message, "Message topic is not a valid peer namespace ${message.topic}", RoutingDirection.INBOUND)
             message.complete(true) // consume message so it isn't resent forever
