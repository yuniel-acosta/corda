--- conflicted
+++ resolved
@@ -191,24 +191,21 @@
 
 	crypto-native := $(android)/libcore/crypto/src/main/native
 
-   	crypto-cpps := $(crypto-native)/org_conscrypt_NativeCrypto.cpp
-
 	ifeq ($(platform),windows)
-<<<<<<< HEAD
-=======
 		crypto-cpps := $(crypto-native)/org_conscrypt_NativeCrypto.cpp
->>>>>>> 1e1fff58
 		android-cflags += -D__STDC_CONSTANT_MACROS
 		blacklist = $(luni-native)/java_io_Console.cpp \
 			$(luni-native)/java_lang_ProcessManager.cpp \
-			$(luni-native)/libcore_net_RawSocket.cpp
-			
+			$(luni-native)/libcore_net_RawSocket.cpp \
+			$(luni-native)/org_apache_harmony_xnet_provider_jsse_NativeCrypto.cpp \
+
 		luni-cpps := $(filter-out $(blacklist),$(luni-cpps))
 		icu-libs := $(android)/external/icu4c/lib/sicuin.a \
 			$(android)/external/icu4c/lib/sicuuc.a \
 			$(android)/external/icu4c/lib/sicudt.a
 		platform-lflags := -lgdi32
 	else
+		crypto-cpps := $(crypto-native)/org_conscrypt_NativeCrypto.cpp
 		android-cflags += -fPIC -DHAVE_SYS_UIO_H
 		icu-libs := $(android)/external/icu4c/lib/libicui18n.a \
 			$(android)/external/icu4c/lib/libicuuc.a \
@@ -234,8 +231,6 @@
 		$(call cpp-objects,$(libnativehelper-cpps),$(libnativehelper-native),$(build))
 	luni-java = $(android)/libcore/luni/src/main/java
 	luni-javas := $(shell find $(luni-java) -name '*.java')
-	luni-nonjavas := $(shell find $(luni-java) -not -type d -not -name '*.java')
-	luni-copied-nonjavas = $(call noop-files,$(luni-nonjavas),$(luni-java),)
 	libdvm-java = $(android)/libcore/libdvm/src/main/java
 	libdvm-javas := $(shell find $(libdvm-java) -name '*.java')
 	crypto-java = $(android)/libcore/crypto/src/main/java
@@ -1100,7 +1095,6 @@
 cpp-objects = $(foreach x,$(1),$(patsubst $(2)/%.cpp,$(3)/%.o,$(x)))
 asm-objects = $(foreach x,$(1),$(patsubst $(2)/%.$(asm-format),$(3)/%-asm.o,$(x)))
 java-classes = $(foreach x,$(1),$(patsubst $(2)/%.java,$(3)/%.class,$(x)))
-noop-files = $(foreach x,$(1),$(patsubst $(2)/%,$(3)/%,$(x)))
 
 generated-code = \
 	$(build)/type-enums.cpp \
@@ -1579,7 +1573,7 @@
 		$$($(windows-path) $(<)) $(call output,$(@))
 
 $(build)/android.dep: $(luni-javas) $(libdvm-javas) $(crypto-javas) \
-		$(dalvik-javas) $(xml-javas) $(luni-nonjavas)
+		$(dalvik-javas) $(xml-javas)
 	@echo "compiling luni classes"
 	@mkdir -p $(classpath-build)
 	@mkdir -p $(build)/android
@@ -1599,13 +1593,6 @@
 	rm $(build)/android/sun/misc/Unsafe* \
 		$(build)/android/java/lang/reflect/Proxy*
 	cp -r $(build)/android/* $(classpath-build)
-	for x in $(luni-copied-nonjavas); \
-		do cp $(luni-java)$${x} $(classpath-build)$${x} ; \
-	done
-	# fix security.properties - get rid of "com.android" in front of classes starting with "org"
-	sed -i -e 's/\(.*=\)com\.android\.\(org\..*\)/\1\2/g' \
-		$(classpath-build)/java/security/security.properties
-	chmod +w $(classpath-build)/java/security/security.properties
 	@touch $(@)	
 
 $(test-build)/%.class: $(test)/%.java
